--- conflicted
+++ resolved
@@ -1,3004 +1,2892 @@
-using namespace System
-using namespace System.Collections
-using namespace System.Collections.Generic
-using namespace System.Collections.Specialized
-using namespace System.Text
-using namespace System.Security
-
-# This module contains many cmdlets which may be used in different scenarios. Since the purpose 
-# of this module is to provide cmdlets that cross the cloud/on-premises boundary, you may want 
-# to take a look at what that cmdlets are doing prior to running them. For the ease of your 
-# inspection, we have grouped them into several regions:
-# - General cmdlets, used across multiple scenarios. These check or assert information about 
-#   your environment, or wrap OS functionality (like *-OSFeature) to provide a common way of 
-#   dealing with things across OS environments.
-# - Azure Files Active Directory cmdlets, which make it possible to domain join your storage 
-#   accounts to replace a file server.
-# - General Azure cmdlets, which provide functionality that make working with Azure resources 
-#   easier.
-# - DNS cmdlets, which wrap Azure and on-premises DNS functions to make it possible to configure
-#   DNS to access Azure resources on-premises and vice versa.
-# - DFS-N cmdlets, which wrap Azure and Windows Server DFS-N to make it a more seamless process
-#   to adopt Azure Files to replace on-premises file servers.
-
-# 
-# General cmdlets
-#
-function Get-IsElevatedSession {
-    <#
-    .SYNOPSIS
-    Get the elevation status of the PowerShell session.
-    .DESCRIPTION
-    This cmdlet will check to see if the PowerShell session is running as administrator, generally allowing PowerShell code 
-    to check to see if it's got enough permissions to do the things it needs to do. This cmdlet is not yet defined on Linux/macOS
-    sessions.
-    
-    .EXAMPLE
-    if ((Get-IsElevatedSession)) {
-        # Some code requiring elevation
-    } else {
-        # Some alternative code, or a nice error message.
-    }
-    .OUTPUTS 
-    System.Boolean, indicating whether the session is elevated.
-    #>
-
-    [CmdletBinding()]
-    param()
-
-    switch((Get-OSPlatform)) {
-        "Windows" {
-            $currentPrincipal = [Security.Principal.WindowsPrincipal]::new(
-                [Security.Principal.WindowsIdentity]::GetCurrent())
-            $isAdmin = $currentPrincipal.IsInRole(
-                [Security.Principal.WindowsBuiltInRole]::Administrator)
-
-            return $isAdmin
-        }
-
-        "Linux" {
-            throw [System.PlatformNotSupportedException]::new()
-        }
-
-        "OSX" {
-            throw [System.PlatformNotSupportedException]::new()
-        }
-
-        default {
-            throw [System.PlatformNotSupportedException]::new()
-        }
-    }
-}
-
-function Assert-IsElevatedSession {
-    <#
-    .SYNOPSIS
-    Check if the session is elevated and throw an error if it isn't.
-    
-    .DESCRIPTION
-    This cmdlet uses the Get-IsElevatedSession cmdlet to throw a nice error message to the user if the session isn't elevated.
-    
-    .EXAMPLE
-    Assert-IsElevatedSession
-    # User sees either nothing (session is elevated), or an error message (session is not elevated).
-    #>
-
-    [CmdletBinding()]
-    param()
-
-    if (!(Get-IsElevatedSession)) {
-        Write-Error `
-            -Message "This cmdlet requires an elevated PowerShell session." `
-            -ErrorAction Stop
-    }
-}
-
-function Get-OSPlatform {
-    <#
-    .SYNOPSIS
-    Get the OS running the current PowerShell session.
-    .DESCRIPTION
-    This cmdlet is a wrapper around the System.Runtime.InteropServices.RuntimeInformation .NET standard class that makes it easier to work with in PowerShell 5.1/6/7/etc. $IsWindows, etc. is defined in PS6+, however since it's not defined in PowerShell 5.1, it's not incredibly useful for writing PowerShell code meant to be executed in either language version. As older versions of .NET Framework do not support the RuntimeInformation .NET standard class, if the PSEdition is "Desktop", by default you're running on Windows, since only "Core" releases are cross-platform.
-    .EXAMPLE
-    if ((Get-OSPlatform) -eq "Windows") {
-        # Do some Windows specific stuff
-    }
-    .OUTPUTS
-    System.String, indicating the OS Platform name as defined by System.Runtime.InteropServices.RuntimeInformation.
-    #>
-
-    [CmdletBinding()]
-    param()
-
-    if ($PSVersionTable.PSEdition -eq "Desktop") {
-        return "Windows"
-    } else {
-        $windows = [System.Runtime.InteropServices.RuntimeInformation]::IsOSPlatform(
-            [System.Runtime.InteropServices.OSPlatform]::Windows)
-
-        if ($windows) { 
-            return "Windows"
-        }
-        
-        $linux = [System.Runtime.InteropServices.RuntimeInformation]::IsOSPlatform(
-            [System.Runtime.InteropServices.OSPlatform]::Linux)
-
-        if ($linux) {
-            return "Linux"
-        }
-
-        $osx = [System.Runtime.InteropServices.RuntimeInformation]::IsOSPlatform(
-            [System.Runtime.InteropServices.OSPlatform]::OSX)
-
-        if ($osx) {
-            return "OSX"
-        }
-
-        return "Unknown"
-    }
-}
-
-function Assert-IsWindows {
-    <#
-    .SYNOPSIS
-    Check if the session is being run on Windows and throw an error if it isn't.
-    .DESCRIPTION
-    This cmdlet uses the Get-OSPlatform cmdlet to throw a nice error message to the user if the session isn't Windows.
-    .EXAMPLE
-    Assert-IsWindows
-    # User either sees nothing or an error message.
-    #>
-
-    [CmdletBinding()]
-    param()
-
-    if ((Get-OSPlatform) -ne "Windows") {
-        throw [PlatformNotSupportedException]::new()
-    }
-}
-
-function Get-IsDomainJoined {
-    <#
-    .SYNOPSIS
-    Checks that script is being run in on computer that is domain-joined.
-    
-    .DESCRIPTION
-    This cmdlet returns true if the cmdlet is running in a domain-joined session or false if it's not.
-    .EXAMPLE
-    if ((Get-IsDomainJoined)) {
-        # Do something if computer is domain joined.
-    } else {
-        # Do something else if the computer is not domain joined.
-    }
-    .OUTPUTS
-    System.Boolean, indicating whether or not the computer is domain joined.
-    #>
-
-    [CmdletBinding()]
-    param()
-
-    switch((Get-OSPlatform)) {
-        "Windows" {
-            $computer = Get-CimInstance -ClassName "win32_computersystem"
-            if ($computer.PartOfDomain) {
-                Write-Verbose -Message "Session is running in a domain-joined environment."
-            } else {
-                Write-Verbose -Message "Session is not running in a domain-joined environment."
-            }
-
-            return $computer.PartOfDomain
-        }
-
-        default {
-            throw [PlatformNotSupportedException]::new()
-        }
-    }
-}
-
-function Assert-IsDomainJoined {
-    <#
-    .SYNOPSIS
-    Check if the session is being run on a domain joined machine and throw an error if it isn't.
-    .DESCRIPTION 
-    This cmdlet uses the Get-IsDomainJoined cmdlet to throw a nice error message to the user if the session isn't domain joined.
-    .EXAMPLE
-    Assert-IsDomainJoined
-    #>
-
-    [CmdletBinding()]
-    param()
-
-    if (!(Get-IsDomainJoined)) {
-        Write-Error `
-                -Message "The cmdlet, script, or module must be run in a domain-joined environment." `
-                -ErrorAction Stop
-    }
-}
-
-function Get-OSVersion {
-    <#
-    .SYNOPSIS
-    Get the version number of the OS.
-    .DESCRIPTION
-    This cmdlet provides the OS's internal version number, for example 10.0.18363.0 for Windows 10, version 1909 (the public release). This cmdlet is not yet defined on Linux/macOS sessions.
-    .EXAMPLE
-    if ((Get-OSVersion) -ge [System.Version]::new(10,0,0,0)) {
-        # Do some Windows 10 specific stuff
-    }
-    .OUTPUTS
-    System.Version, indicating the OS's internal version number.
-    #>
-
-    [CmdletBinding()]
-    param()
-
-    switch((Get-OSPlatform)) {
-        "Windows" {
-            return [System.Environment]::OSVersion.Version
-        }
-
-        "Linux" {
-            throw [System.PlatformNotSupportedException]::new()
-        }
-
-        "OSX" {
-            throw [System.PlatformNotSupportedException]::new()
-        }
-
-        default {
-            throw [System.PlatformNotSupportedException]::new()
-        }
-    }
-}
-
-function Get-WindowsInstallationType {
-    <#
-    .SYNOPSIS
-    Get the Windows installation type (ex. Client, Server, ServerCore, etc.).
-    .DESCRIPTION
-    This cmdlet provides the installation type of the Windows OS, primarily to allow for cmdlet behavior changes depending on whether the cmdlet is being run on a Windows client ("Client") or a Windows Server ("Server", "ServerCore"). This cmdlet is (obviously) only available for Windows PowerShell sessions and will return a PlatformNotSupportedException for non-Windows sessions.
-    .EXAMPLE
-    switch ((Get-WindowsInstallationType)) {
-        "Client" {
-            # Do some stuff for Windows client.
-        }
-        { ($_ -eq "Server") -or ($_ -eq "Server Core") } {
-            # Do some stuff for Windows Server.
-        }
-    }
-    .OUTPUTS
-    System.String, indicating the Windows installation type.
-    #>
-
-    [CmdletBinding()]
-    param()
-
-    Assert-IsWindows
-
-    $installType = Get-ItemProperty `
-            -Path "HKLM:\SOFTWARE\Microsoft\Windows NT\CurrentVersion\" `
-            -Name InstallationType | `
-        Select-Object -ExpandProperty InstallationType
-    
-    return $installType
-}
-
-# This PowerShell enumeration provides the various types of OS features. Currently, only Windows features
-# are supported.
-enum OSFeatureKind {
-    WindowsServerFeature
-    WindowsClientCapability
-    WindowsClientOptionalFeature
-}
-
-# This PowerShell class provides a wrapper around the OS's internal feature mechanism. Currently, this class
-# is only being used for Windows features, adding support for non-Windows features may require additional 
-# properties/methods. Ultimately, this is useful since even within Windows, there are (at least) 3 different
-# ways of representing features, and this is extremely painful to work with in scripts/modules.
-class OSFeature {
-    # A human friendly name of the feature. Some of the Windows features do not have human friendly names.
-    [string]$Name
-
-    # The internal OS name for the feature. This is what the operating system calls the feature if you use
-    # the native cmdlets/commands to access it.
-    [string]$InternalOSName 
-
-    # The version of the feature. Depending on the OS feature kind, this may or may not be an issue.
-    [string]$Version 
-
-    # Whether or not the feature is installed.
-    [bool]$Installed
-
-    # The kind of feature being represented. 
-    [OSFeatureKind]$FeatureKind
-
-    # A default constructor to make this object.
-    OSFeature(
-        [string]$name,
-        [string]$internalOSName,
-        [string]$version,
-        [bool]$installed,
-        [OSFeatureKind]$featureKind
-    ) {
-        $this.Name = $name
-        $this.InternalOSName = $internalOSName
-        $this.Version = $version
-        $this.Installed = $installed
-        $this.FeatureKind = $featureKind
-    }
-}
-
-function Get-OSFeature {
-    <#
-    .SYNOPSIS
-    Get the list of available/installed features for your OS.
-    .DESCRIPTION
-    Get the list of available/installed features for your OS. Currently this cmdlet only works for Windows OSes, but works for both Windows client and Windows Server, which among them provide three different ways of enabling/disabling features (if there are more than three, this cmdlet doesn't suppor them yet).
-    .EXAMPLE
-    # Check to see if the Windows 10 client RSAT AD PowerShell module is installed. 
-    if ((Get-OSPlatform) -eq "Windows" -and (Get-WindowsInstallationType) -eq "Client") {
-        $rsatADFeature = Get-OSFeature | `
-            Where-Object { $_.Name -eq "Rsat.ActiveDirectory.DS-LDS.Tools" }
-        if ($null -eq $rsatADFeature) {
-            # Feature is not installed.
-        } else {
-            # Feature is installed
-        }
-    }
-    .OUTPUTS
-    OSFeature (defined in this PowerShell module), representing a feature available/installed in your OS.
-    #>
-
-    [CmdletBinding()]
-    param()
-
-    switch((Get-OSPlatform)) {
-        "Windows" {
-            $winVer = Get-OSVersion
-
-            switch((Get-WindowsInstallationType)) {
-                "Client" {
-                    # Windows client only allows the underlying cmdlets to run if the session
-                    # is elevated, therefore this check is added.
-                    Assert-IsElevatedSession
-
-                    # WindowsCapabilities are only available on Windows 10.
-                    if ($winVer -ge [Version]::new(10,0,0,0)) {
-                        # Get-WindowsCapability appends additional fields to the actual name of the feature, ex.
-                        # Rsat.ActiveDirectory.DS-LDS.Tools~~~~0.0.1.0. This code strips that out to hopefully get
-                        # to something easier to use. This behavior may be changed in the future. Features exposed
-                        # through Get-WindowsCapability appear to be dynamic, exposed through the internet, although
-                        # it's unclear how frequently they're updated, or if the version number is guaranteed to change
-                        # if they are.
-                        $features = Get-WindowsCapability -Online | `
-                            Select-Object `
-                                @{ Name= "InternalName"; Expression = { $_.Name } },
-                                @{ Name = "Name"; Expression = { $_.Name.Split("~")[0] } },
-                                @{ Name = "Field1"; Expression = { $_.Name.Split("~")[1] } }, 
-                                @{ Name = "Field2"; Expression = { $_.Name.Split("~")[2] } },
-                                @{ Name = "Language"; Expression = { $_.Name.Split("~")[3] } },
-                                @{ Name = "Version"; Expression = { $_.Name.Split("~")[4] } },
-                                @{ Name = "Installed"; Expression = { $_.State -eq "Installed" } } | `
-                            ForEach-Object {
-                                if (![string]::IsNullOrEmpty($_.Language)) {
-                                    $Name = ($_.Name + "-" + $_.Language)
-                                } else {
-                                    $Name = $_.Name
-                                }
-
-                                [OSFeature]::new(
-                                    $Name, 
-                                    $_.InternalName, 
-                                    $_.Version, 
-                                    $_.Installed, 
-                                    [OSFeatureKind]::WindowsClientCapability)
-                            }
-                    }
-
-                    # Features exposed via Get-WindowsOptionalFeature aren't versioned independently of the OS. 
-                    # Updates may occur to these features, but happen inside of the normal OS process. 
-                    $features += Get-WindowsOptionalFeature -Online | 
-                        Select-Object `
-                            @{ Name = "InternalName"; Expression = { $_.FeatureName } }, 
-                            @{ Name = "Name"; Expression = { $_.FeatureName } }, 
-                            @{ Name = "Installed"; Expression = { $_.State -eq "Enabled" } } | `
-                        ForEach-Object {
-                            [OSFeature]::new(
-                                $_.Name, 
-                                $_.InternalName, 
-                                $winVer, 
-                                $_.Installed, 
-                                [OSFeatureKind]::WindowsClientOptionalFeature)
-                        }
-                }
-
-                { ($_ -eq "Server") -or ($_ -eq "Server Core") } {
-                    # Server is comparatively simpler than Windows client: Get-WindowsFeature doesn't require
-                    # an elevated session and features that aren't split between these two different mechanisms.
-                    # Most or all of the features should be available in most places, and of course Windows Server has
-                    # unique features (Server Roles). 
-                    $features = Get-WindowsFeature | `
-                        Select-Object Name, Installed | `
-                        ForEach-Object {
-                            [OSFeature]::new(
-                                $_.Name, 
-                                $_.Name, 
-                                $winVer, 
-                                $_.Installed, 
-                                [OSFeatureKind]::WindowsServerFeature)
-                        }
-                }
-            }
-        }
-
-        "Linux" {
-            throw [System.NotImplementedException]::new()
-        }
-
-        "OSX" {
-            throw [System.NotImplementedException]::new()
-        }
-
-        default {
-            throw [System.NotImplementedException]::new()
-        }
-    }
-
-    return $features
-}
-
-function Install-OSFeature {
-    <#
-    .SYNOPSIS
-    Install a requested operating system feature.
-    .DESCRIPTION
-    This cmdlet will use the underlying OS-specific feature installation methods to install the requested feature(s). This is currently Windows only.
-    .PARAMETER OSFeature
-    The feature(s) to be installed.
-    .EXAMPLE 
-    # Install the RSAT AD PowerShell module. 
-    if ((Get-OSPlatform) -eq "Windows" -and (Get-WindowsInstallationType) -eq "Client") {
-        $rsatADFeature = Get-OSFeature | `
-            Where-Object { $_.Name -eq "Rsat.ActiveDirectory.DS-LDS.Tools" } | `
-            Install-OSFeature
-    }
-    #>
-
-    [CmdletBinding()]
-    
-    param(
-        [Parameter(Mandatory=$true, ParameterSetName="OSFeature", ValueFromPipeline=$true)]
-        [OSFeature[]]$OSFeature
-    )
-
-    process {
-        switch ((Get-OSPlatform)) {
-            "Windows" {
-                Assert-IsElevatedSession
-                $winVer = Get-OSVersion
-
-                switch((Get-WindowsInstallationType)) {
-                    "Client" {
-                        if ($winVer -ge [version]::new(10,0,0,0)) {
-                            $OSFeature | `
-                                Where-Object { !$_.Installed } | `
-                                Where-Object { $_.FeatureKind -eq [OSFeatureKind]::WindowsClientCapability } | `
-                                Select-Object @{ Name = "Name"; Expression = { $_.InternalOSName } } | `
-                                Add-WindowsCapability -Online | `
-                                Out-Null
-                        } else {
-                            $foundCapabilities = $OSFeature | `
-                                Where-Object { $_.FeatureKind -eq [OSFeatureKind]::WindowsClientCapability }
-                            
-                            if ($null -ne $foundCapabilities) {
-                                Write-Error `
-                                    -Message "Windows capabilities are not supported on Windows versions prior to Windows 10." `
-                                    -ErrorAction Stop
-                            }
-                        }
-
-                        $optionalFeatureNames = $OSFeature | `
-                            Where-Object { !$_.Installed } | `
-                            Where-Object { $_.FeatureKind -eq [OSFeatureKind]::WindowsClientOptionalFeature } | `
-                            Select-Object @{ Name = "FeatureName"; Expression = { $_.InternalOSName } } | `
-                            Enable-WindowsOptionalFeature -Online | `
-                            Out-Null
-                    }
-            
-                    { ($_ -eq "Server") -or ($_ -eq "Server Core") } {
-                        $OSFeature | `
-                            Where-Object { !$_.Installed } | `
-                            Where-Object { $_.FeatureKind -eq [OSFeatureKind]::WindowsServerFeature } | `
-                            Select-Object -ExpandProperty InternalOSName | `
-                            Install-WindowsFeature | `
-                            Out-Null
-                    }
-            
-                    default {
-                        Write-Error -Message "Unknown Windows installation type $_" -ErrorAction Stop
-                    }
-                }
-            }
-    
-            "Linux" {
-                throw [System.PlatformNotSupportedException]::new()
-            }
-    
-            "OSX" {
-                throw [System.PlatformNotSupportedException]::new()
-            }
-    
-            default {
-                throw [System.PlatformNotSupportedException]::new()
-            }
-        }
-    }
-}
-
-function Request-OSFeature {
-    <#
-    .SYNOPSIS
-    Request the features to be installed that are required for a cmdlet/script.
-    .DESCRIPTION
-    This cmdlet is a wrapper around the Install-OSFeature cmdlet, primarily to be used in cmdlets/scripts to ensure the required OS feature prerequisites are installed before the rest of the cmdlet executes. The required features, independent of the actual OS running, can be described, and this cmdlet figures out the rest.
-    .PARAMETER WindowsClientCapability
-    The names of features which are Windows client capabilities.
-    .PARAMETER WindowsClientOptionalFeature
-    The names of features which are Windows client optional features.
-    .PARAMETER WindowsServerFeature
-    The names of features which are Windows Server features.
-    .EXAMPLE
-    Request-OSFeature `
-            -WindowsClientCapability "Rsat.ActiveDirectory.DS-LDS.Tools" `
-            -WindowsServerFeature "RSAT-AD-PowerShell"
-    #>
-
-    [CmdletBinding()]
-    
-    param(
-        [Parameter(Mandatory=$false)]
-        [string[]]$WindowsClientCapability,
-
-        [Parameter(Mandatory=$false)]
-        [string[]]$WindowsClientOptionalFeature,
-
-        [Parameter(Mandatory=$false)]
-        [string[]]$WindowsServerFeature
-    )
-
-    $features = Get-OSFeature
-    $foundFeatures = @()
-    $notFoundFeatures = @()
-
-    switch((Get-OSPlatform)) {
-        "Windows" {
-            switch((Get-WindowsInstallationType)) {
-                "Client" {
-                    $foundFeatures += $features | `
-                        Where-Object { $_.Name -in $WindowsClientCapability -or $_.Name -in $WindowsClientOptionalFeature } 
-
-                    if ($PSBoundParameters.ContainsKey("WindowsClientCapability")) { 
-                        $notFoundFeatures += $WindowsClientCapability | `
-                            Where-Object { $_ -notin ($foundFeatures | Select-Object -ExpandProperty Name) }
-                    }
-
-                    if ($PSBoundParameters.ContainsKey("WindowsClientOptionalFeature")) {   
-                        $notFoundFeatures += $WindowsClientOptionalFeature | `
-                            Where-Object { $_ -notin ($foundFeatures | Select-Object -ExpandProperty Name) }
-                    }
-                }
-
-                { ($_ -eq "Server") -or ($_ -eq "Server Core") } {
-                    $foundFeatures += $features | `
-                        Where-Object { $_.Name -in $WindowsServerFeature }
-                    
-                    $notFoundFeatures += $WindowsServerFeature | `
-                        Where-Object { $_ -notin ($foundFeatures | Select-Object -ExpandProperty Name) }
-                }
-            }
-        }
-
-        "Linux" {
-            throw [System.NotImplementedException]::new()
-        }
-
-        "OSX" {
-            throw [System.NotImplementedException]::new()
-        }
-
-        default {
-            throw [System.NotImplementedException]::new()
-        }
-    }
-
-    Install-OSFeature -OSFeature $foundFeatures
-
-    if ($null -ne $notFoundFeatures -and $notFoundFeatures.Length -gt 0) {
-        $notFoundBuilder = [StringBuilder]::new()
-        $notFoundBuilder.Append("The following features could not be found: ") | Out-Null
-        for($i=0; $i -lt $notFoundFeatures.Length; $i++) {
-            if ($i -gt 0) {
-                $notFoundBuilder.Append(", ") | Out-Null
-            }
-
-            $notFoundBuilder.Append($notFoundFeatures[$i]) | Out-Null
-        }
-
-        Write-Error -Message $notFoundBuilder.ToString() -ErrorAction Stop
-    }
-}
-
-function Request-ADFeature {
-    <#
-    .SYNOPSIS
-    Ensure the ActiveDirectory PowerShell module is installed prior to running the rest of the caller cmdlet.
-    .DESCRIPTION
-    This cmdlet is helper around Request-OSFeature specifically meant for the RSAT AD PowerShell module. It uses the optimization of checking if the ActiveDirectory module is available before using the Request-OSFeature cmdlet, since this is quite a bit faster (and does not require session elevation on Windows client) before using the Request-OSFeature cmdlet. This cmdlet is not exported.
-    
-    .EXAMPLE
-    Request-ADFeature
-    #>
-
-    [CmdletBinding()]
-    param()
-
-    Assert-IsWindows
-
-    $adModule = Get-Module -Name ActiveDirectory -ListAvailable
-    if ($null -eq $adModule) {
-        # OSVersion 10.0.18362 is Windows 10, version 1903. All releases below, such as 17763.x, where x is some 
-        # OS build revision number, require manual installation of the RSAT package as indicated in the error message.
-        if ((Get-WindowsInstallationType) -eq "Client" -and (Get-OSVersion) -lt [Version]::new(10, 0, 18362, 0)) {
-            Write-Error `
-                    -Message "This PowerShell module requires the ActiveDirectory RSAT module. On versions of Windows 10 prior to 1809, RSAT can be downloaded via https://www.microsoft.com/download/details.aspx?id=45520." `
-                    -ErrorAction Stop
-        }
-
-        Request-OSFeature `
-            -WindowsClientCapability "Rsat.ActiveDirectory.DS-LDS.Tools" `
-            -WindowsServerFeature "RSAT-AD-PowerShell"
-    }
-
-    $adModule = Get-Module -Name ActiveDirectory 
-    if ($null -eq $adModule) {
-        Import-Module -Name ActiveDirectory
-    }
-}
-
-function Request-PowerShellGetModule {
-    [CmdletBinding(SupportsShouldProcess, ConfirmImpact="High")]
-    param()
-
-    $psGetModule = Get-Module -Name PowerShellGet -ListAvailable | `
-        Sort-Object -Property Version -Descending
-
-    if ($null -eq $psGetModule -or $psGetModule[0].Version -lt [Version]::new(1,6,0)) {
-        $caption = "Install updated version of PowerShellGet"
-        $verboseConfirmMessage = "This module requires PowerShellGet 1.6.0+. This can be installed now if you are running as an administrator. At the end of the installation, importing this module will fail as you must close all open instances of PowerShell for the updated version of PowerShellGet to be available."
-        
-        if ($PSCmdlet.ShouldProcess($verboseConfirmMessage, $verboseConfirmMessage, $caption)) {
-            if (!(Get-IsElevatedSession)) {
-                Write-Error -Message "To install PowerShellGet, you must import this module as an administrator. This module package does not generally require administrator privileges, so successive imports of this module can be from a non-elevated session." -ErrorAction Stop
-            }
-
-            try {
-                Remove-Module -Name PowerShellGet, PackageManagement -Force -ErrorAction SilentlyContinue
-                Install-PackageProvider -Name NuGet -Force | Out-Null
-    
-                Install-Module `
-                        -Name PowerShellGet `
-                        -Repository PSGallery `
-                        -Force `
-                        -ErrorAction Stop `
-                        -SkipPublisherCheck
-            } catch {
-                Write-Error -Message "PowerShellGet was not successfully installed, and is a requirement of this module. See https://docs.microsoft.com/powershell/scripting/gallery/installing-psget for information on how to manually troubleshoot the PowerShellGet installation." -ErrorAction Stop
-            }             
-            
-            Write-Verbose -Message "Installed latest version of PowerShellGet module."
-            Write-Error -Message "PowerShellGet was successfully installed, however you must close all open PowerShell sessions to use the new version. The next import of this module will be able to use PowerShellGet." -ErrorAction Stop
-        }
-    }
-
-    Remove-Module -Name PowerShellGet -ErrorAction SilentlyContinue
-    Remove-Module -Name PackageManagement -ErrorAction SilentlyContinue
-}
-
-function Request-AzureADModule {
-    [CmdletBinding(SupportsShouldProcess, ConfirmImpact="High")]
-    param()
-
-    if ($PSVersionTable.PSVersion -gt [Version]::new(6,0,0)) {
-        $winCompat = Get-Module -Name WindowsCompatibility -ListAvailable
-    }
-
-    $azureADModule = Get-Module -Name AzureAD -ListAvailable
-    if ($PSVersionTable.PSVersion -gt [Version]::new(6,0,0) -and $null -ne $winCompat) {
-        $azureADModule = Invoke-WinCommand -Verbose:$false -ScriptBlock { 
-            Get-Module -Name AzureAD -ListAvailable 
-        }
-    }
-
-    if (
-        ($PSVersionTable.PSVersion -gt [Version]::new(6,0,0,0) -and $null -eq $winCompat) -or 
-        $null -eq $azureADModule
-    ) {
-        $caption = "Install AzureAD PowerShell module"
-        $verboseConfirmMessage = "This cmdlet requires the Azure AD PowerShell module. This can be automatically installed now if you are running in an elevated sessions."
-        
-        if ($PSCmdlet.ShouldProcess($verboseConfirmMessage, $verboseConfirmMessage, $caption)) {
-            if (!(Get-IsElevatedSession)) {
-                Write-Error `
-                        -Message "To install AzureAD, you must run this cmdlet as an administrator. This cmdlet may not generally require administrator privileges." `
-                        -ErrorAction Stop
-            }
-
-            if ($PSVersionTable.PSVersion -gt [Version]::new(6,0,0) -and $null -eq $winCompat) {
-                Install-Module `
-                        -Name WindowsCompatibility `
-                        -AllowClobber `
-                        -Force `
-                        -ErrorAction Stop
-
-                Import-Module -Name WindowsCompatibility
-            }
-            
-            $scriptBlock = { 
-                $azureADModule = Get-Module -Name AzureAD -ListAvailable
-                if ($null -eq $azureADModule) {
-                    Install-Module `
-                            -Name AzureAD `
-                            -AllowClobber `
-                            -Force `
-                            -ErrorAction Stop
-                }
-            }
-
-            if ($PSVersionTable.PSVersion -gt [Version]::new(6,0,0)) {
-                Invoke-WinCommand `
-                        -ScriptBlock $scriptBlock `
-                        -Verbose:$false `
-                        -ErrorAction Stop
-            } else {
-                $scriptBlock.Invoke()
-            }
-        }
-    }
-
-    Remove-Module -Name PowerShellGet -ErrorAction SilentlyContinue
-    Remove-Module -Name PackageManagement -ErrorAction SilentlyContinue
-}
-
-function Request-AzPowerShellModule {
-    [CmdletBinding(SupportsShouldProcess, ConfirmImpact="High")]
-    param()
-
-    # There is an known issue where versions less than PS 6.2 don't have the Az rollup module installed:
-    # https://github.com/Azure/azure-powershell/issues/9835 
-    if ($PSVersionTable.PSVersion -gt [Version]::new(6,2)) {
-        $azModule = Get-Module -Name Az -ListAvailable
-    } else {
-        $azModule = Get-Module -Name Az.* -ListAvailable
-    }
-
-    $storageModule = Get-Module -Name Az.Storage -ListAvailable | `
-        Where-Object { 
-            $_.Version -eq [Version]::new(1,8,2) -or 
-            $_.Version -eq [Version]::new(1,11,1) 
-        } | `
-        Sort-Object -Property Version -Descending
-
-    # Do should process if modules must be installed
-    if ($null -eq $azModule -or $null -eq $storageModule) {
-        $caption = "Install Azure PowerShell modules"
-        $verboseConfirmMessage = "This module requires Azure PowerShell (`"Az`" module) 2.8.0+ and Az.Storage 1.8.2-preview+. This can be installed now if you are running as an administrator."
-        
-        if ($PSCmdlet.ShouldProcess($verboseConfirmMessage, $verboseConfirmMessage, $caption)) {
-            if (!(Get-IsElevatedSession)) {
-                Write-Error `
-                        -Message "To install the required Azure PowerShell modules, you must run this module as an administrator. This module does not generally require administrator privileges." `
-                        -ErrorAction Stop
-            }
-
-            if ($null -eq $azModule) {
-                Get-Module -Name Az.* | Remove-Module
-                Install-Module -Name Az -AllowClobber -Force -ErrorAction Stop
-                Write-Verbose -Message "Installed latest version of Az module."
-            }
-
-            if ($null -eq $storageModule) {
-                Remove-Module `
-                        -Name Az.Storage `
-                        -Force `
-                        -ErrorAction SilentlyContinue
-                
-                try {
-                    Uninstall-Module `
-                            -Name Az.Storage `
-                            -Force `
-                            -ErrorAction Stop
-                } catch {
-                    Write-Error `
-                            -Message "Unable to uninstall the GA version of the Az.Storage module in favor of the preview version (1.11.1-preview)." `
-                            -ErrorAction Stop
-                }
-
-                Install-Module `
-                        -Name Az.Storage `
-                        -AllowClobber `
-                        -AllowPrerelease `
-                        -Force `
-                        -RequiredVersion "1.11.1-preview" `
-                        -SkipPublisherCheck `
-                        -ErrorAction Stop
-            }       
-        }
-    }
-    
-    Remove-Module -Name PowerShellGet -ErrorAction SilentlyContinue
-    Remove-Module -Name PackageManagement -ErrorAction SilentlyContinue
-    Remove-Module -Name Az.Storage -Force -ErrorAction SilentlyContinue
-    Remove-Module -Name Az.Accounts -Force -ErrorAction SilentlyContinue
-
-    $storageModule = ,(Get-Module -Name Az.Storage -ListAvailable | `
-        Where-Object { 
-            $_.Version -eq [Version]::new(1,8,2) -or 
-            $_.Version -eq [Version]::new(1,11,1) 
-        } | `
-        Sort-Object -Property Version -Descending)
-
-    Import-Module -ModuleInfo $storageModule[0] -Global -ErrorAction Stop
-}
-
-function Assert-DotNetFrameworkVersion {
-    <#
-    .SYNOPSIS
-    Require a particular .NET Framework version or throw an error if it's not available. 
-
-    .DESCRIPTION
-    This cmdlet makes it possible to throw an error if a particular .NET Framework version is not installed on Windows. It wraps the registry using the information about .NET Framework here: https://docs.microsoft.com/en-us/dotnet/framework/migration-guide/how-to-determine-which-versions-are-installed#query-the-registry-using-code. This cmdlet is not PowerShell 5.1 only, since it's reasonable to imagine a case where a PS6+ cmdlet/module would want to require a particular version of .NET.
-
-    .PARAMETER DotNetFrameworkVersion
-    The minimum version of .NET Framework to require. If a newer version is found, that will satisify the request.
-
-    .EXAMPLE 
-    Assert-DotNetFrameworkVersion
-    #>
-
-    [CmdletBinding()]
-    param(
-        [Parameter(Mandatory=$true)]
-        [ValidateSet(
-            "Framework4.5", 
-            "Framework4.5.1",
-            "Framework4.5.2", 
-            "Framework4.6", 
-            "Framework4.6.1", 
-            "Framework4.6.2", 
-            "Framework4.7", 
-            "Framework4.7.1", 
-            "Framework4.7.2", 
-            "Framework4.8")]
-        [string]$DotNetFrameworkVersion
-    )
-
-    Assert-IsWindows
-
-    $v4 = Get-ChildItem -Path "HKLM:\SOFTWARE\Microsoft\NET Framework Setup\NDP" | `
-        Where-Object { $_.PSChildName -eq "v4" }
-    if ($null -eq $v4) {
-        Write-Error `
-                -Message "This module/cmdlet requires at least .NET 4.0 to be installed." `
-                -ErrorAction Stop
-    }
-
-    $full = Get-ChildItem -Path "HKLM:\SOFTWARE\Microsoft\NET Framework Setup\NDP\v4" | `
-        Where-Object { $_.PSChildName -eq "Full" }
-    if ($null -eq $full) {
-        Write-Error `
-                -Message "This module/cmdlet requires at least .NET 4.5 to be installed." `
-                -ErrorAction Stop
-    }
-
-    $release = Get-ItemProperty -Path "HKLM:\SOFTWARE\Microsoft\NET Framework Setup\NDP\v4\Full" | `
-        Select-Object -ExpandProperty Release
-    if ($null -eq $release) {
-        Write-Error `
-                -Message "The Release property is not set at HKLM:\SOFTWARE\Microsoft\NET Framework Setup\NDP\v4\Full." `
-                -ErrorAction Stop
-    }
-
-    $minimumVersionMet = $false
-
-    # Logic taken from: https://docs.microsoft.com/en-us/dotnet/framework/migration-guide/how-to-determine-which-versions-are-installed#query-the-registry-using-code
-    switch($DotNetFrameworkVersion) {
-        "Framework4.5" {
-            if ($release -ge 378389) {
-                $minimumVersionMet = $true
-            }
-        }
-
-        "Framework4.5.1" {
-            if ($release -ge 378675) {
-                $minimumVersionMet = $true
-            }
-        }
-
-        "Framework4.5.2" {
-            if ($release -ge 379893) {
-                $minimumVersionMet = $true
-            }
-        }
-
-        "Framework4.6" {
-            if ($release -ge 393295) {
-                $minimumVersionMet = $true
-            }
-        }
-
-        "Framework4.6.1" {
-            if ($release -ge 394254) {
-                $minimumVersionMet = $true
-            }
-        } 
-
-        "Framework4.6.2" {
-            if ($release -ge 394802) {
-                $minimumVersionMet = $true
-            }
-        } 
-
-        "Framework4.7" {
-            if ($release -ge 460798) {
-                $minimumVersionMet = $true
-            }
-        } 
-
-        "Framework4.7.1" {
-            if ($release -ge 461308) {
-                $minimumVersionMet = $true
-            }
-        } 
-        
-        "Framework4.7.2" {
-            if ($release -ge 461808) {
-                $minimumVersionMet = $true
-            }
-        }
-            
-        "Framework4.8" {
-            if ($release -ge 528040) {
-                $minimumVersionMet = $true
-            }
-        }
-    }
-
-    if (!$minimumVersionMet) {
-        Write-Error `
-                -Message "This module/cmdlet requires at least .NET $DotNetFrameworkVersion to be installed. Please upgrade to the newest .NET Framework available." `
-                -ErrorAction Stop
-    }
-}
-
-# This class is a wrapper around SecureString and StringBuilder to provide a consistent interface 
-# (Append versus AppendChar) and specialized object return (give a string when StringBuilder, 
-# SecureString when SecureString) so you don't have to care what the underlying object is. 
-class OptionalSecureStringBuilder {
-    hidden [SecureString]$SecureString
-    hidden [StringBuilder]$StringBuilder
-    hidden [bool]$IsSecureString
-
-    # Create an OptionalSecureStringBuilder with the desired underlying object.
-    OptionalSecureStringBuilder([bool]$isSecureString) {
-        $this.IsSecureString = $isSecureString
-        if ($this.IsSecureString) {
-            $this.SecureString = [SecureString]::new()
-        } else {
-            $this.StringBuilder = [StringBuilder]::new()
-        }
-    }
-    
-    # Append a string to the internal object.
-    [void]Append([string]$append) {
-        if ($this.IsSecureString) {
-            foreach($c in $append) {
-                $this.SecureString.AppendChar($c)
-            }
-        } else {
-            $this.StringBuilder.Append($append) | Out-Null
-        }
-    }
-
-    # Get the actual object you've been writing to.
-    [object]GetInternalObject() {
-        if ($this.IsSecureString) {
-            return $this.SecureString
-        } else {
-            return $this.StringBuilder.ToString()
-        }
-    }
-}
-
-function Get-RandomString {
-    <#
-    .SYNOPSIS
-    Generate a random string for the purposes of password generation or random characters for unique names.
-
-    .DESCRIPTION
-    Generate a random string for the purposes of password generation or random characters for unique names.
-
-    .PARAMETER StringLength
-    The length of the string to generate.
-
-    .PARAMETER AlphanumericOnly
-    The string should only include alphanumeric characters.
-
-    .PARAMETER CaseSensitive
-    Distinguishes between the same characters of different case. 
-
-    .PARAMETER IncludeSimilarCharacters
-    Include characters that might easily be mistaken for each other (depending on the font): 1, l, I.
-
-    .PARAMETER ExcludeCharacters
-    Don't include these characters in the random string.
-    
-    .PARAMETER AsSecureString
-    Return the object as a secure string rather than a regular string.
-
-    .EXAMPLE
-    Get-RandomString -StringLength 10 -AlphanumericOnly -AsSecureString
-
-    .OUTPUTS
-    System.String
-    System.Security.SecureString
-    #>
-
-    [CmdletBinding()]
-    param(
-        [Parameter(Mandatory=$true)]
-        [int]$StringLength,
-
-        [Parameter(Mandatory=$false)]
-        [switch]$AlphanumericOnly,
-
-        [Parameter(Mandatory=$false)]
-        [switch]$CaseSensitive,
-
-        [Parameter(Mandatory=$false)]
-        [switch]$IncludeSimilarCharacters,
-
-        [Parameter(Mandatory=$false)]
-        [string[]]$ExcludeCharacters,
-
-        [Parameter(Mandatory=$false)]
-        [switch]$AsSecureString
-    )
-
-    $characters = [string[]]@()
-
-    $characters += 97..122 | ForEach-Object { [char]$_ }
-    if ($CaseSensitive) {
-        $characters += 65..90 | ForEach-Object { [char]$_ }
-    }
-
-    $characters += 0..9 | ForEach-Object { $_.ToString() }
-    
-    if (!$AlphanumericOnly) {
-        $characters += 33..46 | ForEach-Object { [char]$_ }
-        $characters += 91..96 | ForEach-Object { [char]$_ }
-        $characters += 123..126 | ForEach-Object { [char]$_ }
-    }
-
-    if (!$IncludeSimilarCharacters) {
-        $ExcludeCharacters += "1", "l", "I", "0", "O"
-    }
-
-    $characters = $characters | Where-Object { $_ -notin $ExcludeCharacters }
-
-    $acc = [OptionalSecureStringBuilder]::new($AsSecureString)
-    for($i=0; $i -lt $StringLength; $i++) {
-        $random = Get-Random -Minimum 0 -Maximum $characters.Length
-        $acc.Append($characters[$random])
-    }
-
-    return $acc.GetInternalObject()
-}
-
-#
-# Azure Files Active Directory cmdlets
-#
-function Validate-StorageAccount {
-    [CmdletBinding()]
-    param (
-         [Parameter(Mandatory=$true, Position=0)]
-         [string]$ResourceGroupName,
-         [Parameter(Mandatory=$true, Position=1)]
-         [string]$Name
-    )
-
-    process
-    {
-        # Verify the resource group exists.
-        try
-        {
-            $ResourceGroupObject = Get-AzResourceGroup -Name $ResourceGroupName -ErrorAction Stop
-        }
-        catch 
-        {
-            throw
-        }
-
-        if ($null -eq $ResourceGroupObject)
-        {
-            throw "Resource group not found: '$ResourceGroup'"
-        }
-
-        # Verify the storage account exists.
-        Write-Verbose "Getting storage account $Name in ResourceGroup $ResourceGroupName"
-        $StorageAccountObject = Get-AzStorageAccount -ResourceGroup $ResourceGroupName -Name $Name
-
-        if ($null -eq $StorageAccountObject)
-        {
-            throw "Storage account not found: '$ResourceGroupName'"
-        }
-
-        Write-Verbose "Storage Account: $Name exists in Resource Group: $ResourceGroupName"
-
-        return $StorageAccountObject
-    }
-}
-
-function Ensure-KerbKeyExists {
-    <#
-    .SYNOPSIS
-        Ensures the storage account has kerb keys created.
-    
-    .DESCRIPTION
-        Ensures the storage account has kerb keys created.  These kerb keys are used for the passwords of the identities
-        created for the storage account in Active Directory.
-    
-        Notably, this command:
-        - Queries the storage account's keys to see if there are any kerb keys.
-        - Generates kerb keys if they do not yet exist.
-    .EXAMPLE
-        PS C:\> Ensure-KerbKeyExists -ResourceGroupName "resourceGroup" -StorageAccountName "storageAccountName"
-    
-    #>
-
-    [CmdletBinding()]
-    param(
-        [Parameter(Mandatory=$True, Position=0, HelpMessage="Resource group name")]
-        [string]$ResourceGroupName,
-
-        [Parameter(Mandatory=$True, Position=1, HelpMessage="Storage account name")]
-        [string]$StorageAccountName
-    )
-
-    process {
-        Write-Verbose "Ensure-KerbKeyExists - Checking for kerberos keys for account:$storageAccountName in resource group:$ResourceGroupName"
-
-        try {
-            $keys = Get-AzStorageAccountKey -ResourceGroupName $ResourceGroupName -Name $StorageAccountName `
-                 -ListKerbKey
-
-            $kerb1Key = $keys | Where-Object { $_.KeyName -eq "kerb1" }
-            $kerb2Key = $keys | Where-Object { $_.KeyName -eq "kerb2" }
-        }
-        catch {
-            Write-Verbose "Caught exception: $($_.Exception.Message)"
-        }
-
-        if ($null -eq $kerb1Key) {
-            #
-            # The storage account doesn't have kerb keys yet.  Generate them now.
-            #
-
-            try {
-                $keys = New-AzStorageAccountKey -ResourceGroupName $ResourceGroupName -Name $StorageAccountName -KeyName kerb1 -ErrorAction Stop
-            }
-            catch {
-                $storageAccount = Get-AzStorageAccount -ResourceGroupName $ResourceGroupName -Name $StorageAccountName;
-
-                Write-Error -Message "Unable to generate a Kerberos key for storage account: $($storageAccount.StorageAccountName).
-This might be because the 'Azure Files Authentication with Active Directory' feature is not yet available in this location ($($storageAccount.Location))." -ErrorAction Stop
-            }
-
-            $kerb1Key = Get-AzStorageAccountKey -ResourceGroupName $ResourceGroupName -Name $StorageAccountName `
-                 -ListKerbKey | Where-Object { $_.KeyName -eq "kerb1" }
-        
-            Write-Verbose "    Key: $($kerb1Key.KeyName) generated for StorageAccount: $StorageAccountName"
-        } else {
-            Write-Verbose "    Key: $($kerb1Key.KeyName) exists in Storage Account: $StorageAccountName"
-        }
-
-        if ($kerb2Key -eq $null) {
-            #
-            # The storage account doesn't have kerb keys yet.  Generate them now.
-            #
-
-            $keys = New-AzStorageAccountKey -ResourceGroupName $ResourceGroupName -Name $StorageAccountName -KeyName kerb2 -ErrorAction Stop
-
-            $kerb2Key = Get-AzStorageAccountKey -ResourceGroupName $ResourceGroupName -Name $StorageAccountName `
-                 -ListKerbKey | Where-Object { $_.KeyName -eq "kerb2" }
-        
-            Write-Verbose "    Key: $($kerb2Key.KeyName) generated for StorageAccount: $StorageAccountName"
-        } else {
-            Write-Verbose "    Key: $($kerb2Key.KeyName) exists in Storage Account: $StorageAccountName"
-        }
-    }
-}
-
-function Get-ServicePrincipalName {
-    <#
-    .SYNOPSIS
-        Gets the service principal name for the storage account's identity in Active Directory.
-    
-    .DESCRIPTION
-        Gets the service principal name for the storage account's identity in Active Directory.
-        Notably, this command:
-            - Queries the storage account's file endpoint URL (i.e. "https://<storageAccount>.file.core.windows.net/")
-            - Transforms that URL string into a SMB server service principal name 
-                (i.e. "cifs\<storageaccount>.file.core.windows.net")
-    .EXAMPLE
-        PS C:\> Get-ServicePrincipalName -storageAccountName "storageAccount" -resourceGroupName "resourceGroup"
-        cifs\storageAccount.file.core.windows.net
-    #>
-
-    [CmdletBinding()]
-    param (
-        [Parameter(Mandatory=$True, Position=0, HelpMessage="Storage account name")]
-        [string]$storageAccountName,
-
-        [Parameter(Mandatory=$True, Position=1, HelpMessage="Resource group name")]
-        [string]$resourceGroupName
-    )
-
-    $storageAccountObject = Get-AzStorageAccount -ResourceGroup $resourceGroupName -Name $storageAccountName
-    $servicePrincipalName = $storageAccountObject.PrimaryEndpoints.File -replace 'https://','cifs/'
-    $servicePrincipalName = $servicePrincipalName.Substring(0, $servicePrincipalName.Length - 1);
-
-    Write-Verbose "Setting service principal name of $servicePrincipalName"
-    return $servicePrincipalName;
-}
-
-function New-ADAccountForStorageAccount {
-    <#
-    .SYNOPSIS
-        Creates the identity for the storage account in Active Directory
-    
-    .DESCRIPTION
-        Creates the identity for the storage account in Active Directory
-        Notably, this command:
-            - Queries the storage account to get the "kerb1" key.
-            - Creates a user identity in Active Directory using "kerb1" key as the identity's password.
-            - Sets the spn value of the new identity to be "cifs\<storageaccountname>.file.core.windows.net
-    .EXAMPLE
-        PS C:\> New-ADAccountForStorageAccount -StorageAccountName "storageAccount" -ResourceGroupName "resourceGroup"
-    #>
-
-    [CmdletBinding()]
-    param (
-        [Parameter(Mandatory=$true, Position=0)]
-        [string]$ADObjectName,
-
-        [Parameter(Mandatory=$true, Position=1, HelpMessage="Storage account name")]
-        [string]$StorageAccountName, 
-
-        [Parameter(Mandatory=$true, Position=2, HelpMessage="Resource group name")]
-        [string]$ResourceGroupName,
-
-        [Parameter(Mandatory=$false, Position=3)]
-        [string]$Domain,
-
-        [Parameter(Mandatory=$false, Position=4)]
-        # [Parameter(Mandatory=$false, Position=4, ParameterSetName="OUQuickName")]
-        [string]$OrganizationalUnit,
-
-        [Parameter(Mandatory=$false, Position=4)]
-        # [Parameter(Mandatory=$false, Position=4, ParameterSetName="OUDistinguishedName")]
-        [string]$OrganizationalUnitDistinguishedName,
-
-        [Parameter(Mandatory=$false, Position=5)]
-        [ValidateSet("ServiceLogonAccount", "ComputerAccount")]
-        [string]$ObjectType = "ComputerAccount"
-    )
-
-    Assert-IsWindows
-    Assert-IsDomainJoined
-    Request-ADFeature
-
-    Write-Verbose -Message "ObjectType: $ObjectType"
-
-    if ([System.String]::IsNullOrEmpty($Domain)) {
-        $domainInfo = Get-ADDomain
-
-        $Domain = $domainInfo.DnsRoot
-        $path = $domainInfo.DistinguishedName
-    } else {
-        try {
-            $path = ((Get-ADDomain -Server $Domain).DistinguishedName)
-        }
-        catch [Microsoft.ActiveDirectory.Management.ADServerDownException] {
-            Write-Error -Message "The specified domain '$Domain' either does not exist or could not be contacted." -ErrorAction Stop
-        }
-        catch {
-            throw
-        }
-    }
-
-    if ($PSBoundParameters.ContainsKey("OrganizationalUnit")) {
-        $ou = Get-ADOrganizationalUnit -Filter { Name -eq $OrganizationalUnit } -Server $Domain
-
-        #
-        # Check to see if the OU exists before proceeding.
-        #
-
-        if ($null -eq $ou)
-        {
-            Write-Error `
-                    -Message "Could not find an organizational unit with name '$OrganizationalUnit' in the $Domain domain" `
-                    -ErrorAction Stop
-        } elseif ($ou -is ([object[]])) {
-            Write-Error `
-                    -Message "Multiple OrganizationalUnits were found matching the name $OrganizationalUnit. To disambiguate the OU you want to join the storage account to, use the OrganizationalUnitDistinguishedName parameter." -ErrorAction Stop
-        }
-
-        $path = $ou.DistinguishedName
-    }
-
-    if ($PSBoundParameters.ContainsKey("OrganizationalUnitDistinguishedName")) {
-        $ou = Get-ADOrganizationalUnit -Identity $OrganizationalUnitDistinguishedName -Server $Domain -ErrorAction Stop
-        $path = $OrganizationalUnitDistinguishedName
-    }
-
-    Write-Verbose "New-ADAccountForStorageAccount: Creating a AD account in domain:$Domain to represent the storage account:$StorageAccountName"
-
-    #
-    # Get the kerb key and convert it to a secure string password.
-    #
-
-    $kerb1Key = Get-AzStorageAccountKey -ResourceGroupName $ResourceGroupName -Name $StorageAccountName -ListKerbKey `
-        -ErrorAction Stop | Where-Object { $_.KeyName -eq "kerb1" };
-
-    $fileServiceAccountPwdSecureString = ConvertTo-SecureString -String $kerb1Key.Value -AsPlainText -Force
-
-    # Get SPN
-    $spnValue = Get-ServicePrincipalName `
-            -storageAccountName $StorageAccountName `
-            -resourceGroupName $ResourceGroupName `
-            -ErrorAction Stop
-
-    # Check to see if SPN already exists
-    $computerSpnMatch = Get-ADComputer `
-            -Filter { ServicePrincipalNames -eq $spnValue } `
-            -Server $Domain
-
-    $userSpnMatch = Get-ADUser `
-            -Filter { ServicePrincipalNames -eq $spnValue } `
-            -Server $Domain
-
-    if ($null -ne $computerSpnMatch -or $null -ne $userSpnMatch) {
-        Write-Error -Message "An AD object with a Service Principal Name of $spnValue already exists within AD. This might happen because you are rejoining a new storage account that shares names with an existing storage account, or if the domain join operation for a storage account failed in an incomplete state. Delete this AD object (or remove the SPN) to continue. See https://docs.microsoft.com/azure/storage/files/storage-troubleshoot-windows-file-connection-problems for more information." -ErrorAction Stop
-    }    
-
-    # Create the identity in Active Directory.    
-    try
-    {
-        switch ($ObjectType) {
-            "ServiceLogonAccount" {
-                Write-Verbose -Message "`$ServiceAccountName is $StorageAccountName"
-
-                New-ADUser `
-                    -SamAccountName $ADObjectName `
-                    -Path $path `
-                    -Name $ADObjectName `
-                    -AccountPassword $fileServiceAccountPwdSecureString `
-                    -AllowReversiblePasswordEncryption $false `
-                    -PasswordNeverExpires $true `
-                    -Description "Service logon account for Azure storage account $StorageAccountName." `
-                    -ServicePrincipalNames $spnValue `
-                    -Server $Domain `
-                    -Enabled $true `
-                    -TrustedForDelegation $true `
-                    -ErrorAction Stop
-                
-
-                #
-                # Set the service principal name for the identity to be "cifs\<storageAccountName>.file.core.windows.net"
-                #
-                # Set-ADUser -Identity $StorageAccountName -ServicePrincipalNames @{Add=$spnValue} -ErrorAction Stop
-            }
-
-            "ComputerAccount" {
-                New-ADComputer `
-                    -SAMAccountName $ADObjectName `
-                    -Path $path `
-                    -Name $ADObjectName `
-                    -AccountPassword $fileServiceAccountPwdSecureString `
-                    -AllowReversiblePasswordEncryption $false `
-                    -Description "Computer account object for Azure storage account $StorageAccountName." `
-                    -ServicePrincipalNames $spnValue `
-                    -Server $Domain `
-                    -Enabled $true `
-                    -ErrorAction Stop
-            }
-        }
-    }
-    catch
-    {
-        #
-        # Give better error message when AD exception is thrown for invalid SAMAccountName length.
-        #
-
-        if ($_.Exception.GetType().Name -eq "ADException" -and $StorageAccountName.Length -gt 20)
-        {
-            Write-Error -Message "
-    Failed to create an Active Directory object with the name $StorageAccountName. 
-    The naming conventions are different for an Azure storage account and an Active Directory SAMAccountName.
-    The maximum number of characters in a SAMAccountName is 20.  Due to this limitation, storage account names
-    must be less than 20 characters to be domain-joined."
-        }
-
-        if ($_.Exception.GetType().Name -eq "UnauthorizedAccessException")
-        {
-            Write-Error "Access denied: You don't have permission to create an identity of type $ObjectType in Active Directory location path '$path' for the storage account '$StorageAccountName'"
-        }
-
-        throw
-    }    
-
-    Write-Verbose "New-ADAccountForStorageAccount: Complete"
-}
-
-function Get-AzStorageAccountADObject {
-    <#
-    .SYNOPSIS
-    Get the AD object for a given storage account.
-    .DESCRIPTION
-    This cmdlet will lookup the AD object for a domain joined storage account. It will return the
-    object from the ActiveDirectory module representing the type of AD object that was created,
-    either a service logon account (user class) or a computer account. 
-    .PARAMETER ResourceGroupName
-    The name of the resource group containing the storage account. If you specify the StorageAccount 
-    parameter you do not need to specify ResourceGroupName. 
-    .PARAMETER StorageAccountName
-    The name of the storage account that's already been domain joined to your DC. This cmdlet will return 
-    nothing if the storage account has not been domain joined. If you specify StorageAccount, you do not need
-    to specify StorageAccountName. 
-    .PARAMETER StorageAccount
-    A storage account object that has already been fetched using Get-AzStorageAccount. This cmdlet will 
-    return nothing if the storage account has not been domain joined. If you specify ResourceGroupName and 
-    StorageAccountName, you do not need to specify StorageAccount.
-    .PARAMETER ADObjectName
-    This parameter will look up a given object name in AD and cast it to the correct object type, either 
-    class user (service logon account) or class computer. This parameter is primarily meant for internal use and 
-    may be removed in a future release of the module.
-    .PARAMETER Domain
-    In combination with ADObjectName, the domain to look up the object in. This parameter is primarily 
-    meant for internal use and may be removed in a future release of the module.
-    .OUTPUTS
-    Microsoft.ActiveDirectory.Management.ADUser or Microsoft.ActiveDirectory.Management.ADComputer,
-    depending on the type of object the storage account was domain joined as.
-    .EXAMPLE
-    PS> Get-AzStorageAccountADObject -ResourceGroupName "myResourceGroup" -StorageAccountName "myStorageAccount"
-    .EXAMPLE
-    PS> $storageAccount = Get-AzStorageAccount -ResourceGroupName "myResourceGroup" -StorageAccountName "myStorageAccount"
-    PS> Get-AzStorageAccountADObject -StorageAccount $StorageAccount
-    .EXAMPLE
-    PS> Get-AzStorageAccount -ResourceGroupName "myResourceGroup" | Get-AzStorageAccountADObject 
-    In this example, note that a specific storage account has not been specified to 
-    Get-AzStorageAccount. This means Get-AzStorageAccount will pipe every storage account 
-    in the resource group myResourceGroup to Get-AzStorageAccountADObject.
-    #>
-
-    [CmdletBinding()]
-    param(
-        [Parameter(Mandatory=$true, Position=0, ParameterSetName="StorageAccountName")]
-        [string]$ResourceGroupName,
-
-        [Parameter(Mandatory=$true, Position=1, ParameterSetName="StorageAccountName")]
-        [string]$StorageAccountName,
-
-        [Parameter(
-            Mandatory=$true, 
-            Position=0, 
-            ParameterSetName="StorageAccount", 
-            ValueFromPipeline=$true)]
-        [Microsoft.Azure.Commands.Management.Storage.Models.PSStorageAccount]$StorageAccount,
-
-        [Parameter(Mandatory=$true, Position=0, ParameterSetName="ADObjectName")]
-        [string]$ADObjectName,
-
-        [Parameter(Mandatory=$false, Position=1, ParameterSetName="ADObjectName")]
-        [string]$Domain
-    )
-
-    begin {
-        Assert-IsWindows
-        Assert-IsDomainJoined
-        Request-ADFeature
-
-        if ($PSCmdlet.ParameterSetName -eq "ADObjectName") {
-            if ([System.String]::IsNullOrEmpty($Domain)) {
-                $domainInfo = Get-Domain
-                $Domain = $domainInfo.DnsRoot
-            }
-        }
-    }
-
-    process {
-        if ($PSCmdlet.ParameterSetName -eq "StorageAccountName" -or 
-            $PSCmdlet.ParameterSetName -eq "StorageAccount") {
-
-            if ($PSCmdlet.ParameterSetName -eq "StorageAccountName") {
-                $StorageAccount = Get-AzStorageAccount -ResourceGroupName $ResourceGroupName -Name $StorageAccountName
-            }
-
-            if ($null -eq $StorageAccount.AzureFilesIdentityBasedAuth.ActiveDirectoryProperties) {
-                return
-            }
-
-            $sid = $StorageAccount.AzureFilesIdentityBasedAuth.ActiveDirectoryProperties.AzureStorageSid
-            $Domain = $StorageAccount.AzureFilesIdentityBasedAuth.ActiveDirectoryProperties.DomainName
-
-            Write-Verbose `
-                -Message ("Object for storage account " + $StorageAccount.StorageAccountName + " has SID=$sid in Domain $Domain")
-
-            $obj = Get-ADObject `
-                -Server $Domain `
-                -Filter { objectSID -eq $sid } `
-                -ErrorAction Stop
-        } else {
-            $obj = Get-ADObject `
-                -Server $Domain `
-                -Filter { Name -eq $ADObjectName } `
-                -ErrorAction Stop
-        }
-
-        if ($null -eq $obj) {
-            Write-Error `
-                -Message "AD object not found in $Domain" `
-                -ErrorAction Stop
-        }
-
-        Write-Verbose -Message ("Found AD object: " + $obj.DistinguishedName + " of class " + $obj.ObjectClass + ".")
-
-        switch ($obj.ObjectClass) {
-            "computer" {
-                $computer = Get-ADComputer `
-                    -Identity $obj.DistinguishedName `
-                    -Server $Domain `
-                    -Properties "ServicePrincipalNames" `
-                    -ErrorAction Stop
-                
-                return $computer
-            }
-
-            "user" {
-                $user = Get-ADUser `
-                    -Identity $obj.DistinguishedName `
-                    -Server $Domain `
-                    -Properties "ServicePrincipalNames" `
-                    -ErrorAction Stop
-                
-                return $user
-            }
-
-            default {
-                Write-Error `
-                    -Message ("AD object $StorageAccountName is of unsupported object class " + $obj.ObjectClass + ".") `
-                    -ErrorAction Stop
-            }
-        }
-    }
-}
-
-function Get-AzStorageKerberosTicketStatus {
-    <#
-    .SYNOPSIS
-    Gets an array of Kerberos tickets for Azure storage accounts with status information.
-    
-    .DESCRIPTION
-    This cmdlet will query the client computer for Kerberos service tickets to Azure storage accounts.
-    It will return an array of these objects, each object having a property 'Azure Files Health Status'
-    which tells the health of the ticket.  It will error when there are no ticketsfound or if there are 
-    unhealthy tickets found.
-    .OUTPUTS
-    Object[] of PSCustomObject containing klist ticket output.
-    .EXAMPLE
-    PS> Get-AzStorageKerberosTicketStatus
-    #>
-
-    [CmdletBinding()]
-    param()
-
-    begin {
-        Assert-IsWindows
-    }
-
-    process 
-    {
-        $TicketsArray = klist.exe tickets
-        $TicketsObject = @()
-        $Counter = 0;
-        $HealthyTickets = 0;
-        $UnhealthyTickets = 0;
-
-        #
-        # Iterate through all the Kerberos tickets on the client, and find the service tickets corresponding to Azure
-        # storage accounts.
-        #
-
-        foreach ($line in $TicketsArray)
-        {
-            if ($line -match "^#\d")
-            {
-                $Ticket = New-Object PSObject
-                $Line1 = $Line.Split('>')[1]
-
-                $Client = $Line1 ;	$Client = $Client.Replace('Client:','') ; $Client = $Client.Substring(2)
-                $Server = $TicketsArray[$Counter+1]; $Server = $Server.Replace('Server:','') ;$Server = $Server.substring(2)
-                $KerbTicketEType = $TicketsArray[$Counter+2];$KerbTicketEType = $KerbTicketEType.Replace('KerbTicket Encryption Type:','');$KerbTicketEType = $KerbTicketEType.substring(2)
-                $TickFlags = $TicketsArray[$Counter+3];$TickFlags = $TickFlags.Replace('Ticket Flags','');$TickFlags = $TickFlags.substring(2)
-                $StartTime =  $TicketsArray[$Counter+4];$StartTime = $StartTime.Replace('Start Time:','');$StartTime = $StartTime.substring(2)
-                $EndTime = $TicketsArray[$Counter+5];$EndTime = $EndTime.Replace('End Time:','');$EndTime = $EndTime.substring(4)
-                $RenewTime = $TicketsArray[$Counter+6];$RenewTime = $RenewTime.Replace('Renew Time:','');$RenewTime = $RenewTime.substring(2)
-                $SessionKey = $TicketsArray[$Counter+7];$SessionKey = $SessionKey.Replace('Session Key Type:','');$SessionKey = $SessionKey.substring(2)
-
-                Add-Member -InputObject $Ticket -MemberType NoteProperty -Name "Client" -Value $Client
-                Add-Member -InputObject $Ticket -MemberType NoteProperty -Name "Server" -Value $Server
-                Add-Member -InputObject $Ticket -MemberType NoteProperty -Name "KerbTicket Encryption Type" -Value $KerbTicketEType
-                Add-Member -InputObject $Ticket -MemberType NoteProperty -Name "Ticket Flags" -Value $TickFlags
-                Add-Member -InputObject $Ticket -MemberType NoteProperty -Name "Start Time" -Value $StartTime
-                Add-Member -InputObject $Ticket -MemberType NoteProperty -Name "End Time" -Value $EndTime
-                Add-Member -InputObject $Ticket -MemberType NoteProperty -Name "Renew Time" -Value $RenewTime
-                Add-Member -InputObject $Ticket -MemberType NoteProperty -Name "Session Key Type" -Value $SessionKey
-                
-                if ($Server -match "cifs" -and $Server -match "file.core.windows.net")
-                {
-                    #
-                    # We found a ticket to an Azure storage account.  Check that it has valid encryption type.
-                    #
-                    
-                    if ($KerbTicketEType -notmatch "RC4")
-                    {
-                        $WarningMessage = "Unhealthy - Unsupported KerbTicket Encryption Type $KerbTicketEType"
-                        Add-Member -InputObject $Ticket -MemberType NoteProperty -Name "Azure Files Health Status" -Value $WarningMessage
-                        $UnhealthyTickets++;
-                    }
-                    else
-                    {
-                        Add-Member -InputObject $Ticket -MemberType NoteProperty -Name "Azure Files Health Status" -Value "Healthy"
-                        $HealthyTickets++;
-                    }
-                
-                    $TicketsObject += $Ticket 
-                }
-            }
-
-            $Ticket = $null
-            $Counter++
-        }
-
-        Write-Verbose "Azure Files Kerberos Ticket Health Check Summary:"
-
-        if (($HealthyTickets + $UnhealthyTickets) -eq 0)
-        {
-            Write-Error "$($HealthyTickets + $UnhealthyTickets) Kerberos service tickets to Azure storage accounts were detected.
-        Run the following command: 
-            
-            'klist get cifs/<storageaccountname>.file.core.windows.net'
-        to request a ticket and then rerun this status command.
-        "
-        }
-        else 
-        {
-            Write-Verbose "$($HealthyTickets + $UnhealthyTickets) Kerberos service tickets to Azure storage accounts were detected."
-        }
-        
-        if ($UnhealthyTickets -ne 0)
-        {
-            Write-Warning "$UnhealthyTickets unhealthy Kerberos service tickets to Azure storage accounts were detected."
-        }
-
-        $Counter = 1;
-        foreach ($TicketObj in ,$TicketsObject)
-        {
-            Write-Verbose "Ticket #$Counter : $($TicketObj.'Azure Files Health Status')"
-
-            if ($TicketObj.'Azure Files Health Status' -match "Unhealthy")
-            {
-                Write-Error "Ticket #$Counter hit error
-        Server: $($TicketObj.'Server')
-        Status: $($TicketObj.'Azure Files Health Status')"
-
-            }
-
-            $TicketObj | Format-List | Out-String|% {Write-Verbose $_}
-        }
-
-        return ,$TicketsObject
-    }
-}
-
-function Set-StorageAccountDomainProperties {
-    <#
-    .SYNOPSIS
-       This sets the storage account's ActiveDirectoryProperties - information needed to support the UI
-       experience for getting and setting file and directory permissions.
-    
-    .DESCRIPTION
-        Creates the identity for the storage account in Active Directory
-        Notably, this command:
-            - Queries the domain for the identity created for the storage account.
-                - ActiveDirectoryAzureStorageSid
-                    - The SID of the identity created for the storage account.
-            - Queries the domain information for the required properties using Active Directory PowerShell module's 
-              Get-ADDomain cmdlet
-                - ActiveDirectoryDomainGuid
-                    - The GUID used as an identifier of the domain
-                - ActiveDirectoryDomainName
-                    - The name of the domain
-                - ActiveDirectoryDomainSid
-                - ActiveDirectoryForestName
-                - ActiveDirectoryNetBiosDomainName
-            - Sets these properties on the storage account.
-    .EXAMPLE
-        PS C:\> Create-ServiceAccount -StorageAccountName "storageAccount" -ResourceGroupName "resourceGroup"
-    #>
-
-    [CmdletBinding()]
-    param(
-        [Parameter(Mandatory=$true, Position=0)]
-        [string]$ADObjectName,
-
-        [Parameter(Mandatory=$true, Position=1)]
-        [string]$ResourceGroupName,
-
-        [Parameter(Mandatory=$true, Position=2)]
-        [string]$StorageAccountName,
-
-        [Parameter(Mandatory=$false, Position=3)]
-        [string]$Domain
-    )
-
-    Assert-IsWindows
-    Assert-IsDomainJoined
-    Request-ADFeature
-
-    Write-Verbose "Set-StorageAccountDomainProperties: Enabling the feature on the storage account and providing the required properties to the storage service"
-
-    if ([System.String]::IsNullOrEmpty($Domain)) {
-        $domainInformation = Get-ADDomain
-        $Domain = $domainInformation.DnsRoot
-    } else {
-        $domainInformation = Get-ADDomain -Server $Domain
-    }
-
-    $azureStorageIdentity = Get-AzStorageAccountADObject `
-        -ADObjectName $ADObjectName `
-        -Domain $Domain `
-        -ErrorAction Stop
-    $azureStorageSid = $azureStorageIdentity.SID.Value
-
-    $domainGuid = $domainInformation.ObjectGUID.ToString()
-    $domainName = $domainInformation.DnsRoot
-    $domainSid = $domainInformation.DomainSID.Value
-    $forestName = $domainInformation.Forest
-    $netBiosDomainName = $domainInformation.DnsRoot
-
-    Write-Verbose "Setting AD properties on $StorageAccountName in $ResourceGroupName : ActiveDirectoryDomainName=$domainName, `
-        ActiveDirectoryNetBiosDomainName=$netBiosDomainName, ActiveDirectoryForestName=$($domainInformation.Forest) `
-        ActiveDirectoryDomainGuid=$domainGuid, ActiveDirectoryDomainSid=$domainSid, `
-        ActiveDirectoryAzureStorageSid=$azureStorageSid"
-
-    Set-AzStorageAccount -ResourceGroupName $ResourceGroupName -AccountName $StorageAccountName `
-         -EnableActiveDirectoryDomainServicesForFile $true -ActiveDirectoryDomainName $domainName `
-         -ActiveDirectoryNetBiosDomainName $netBiosDomainName -ActiveDirectoryForestName $forestName `
-         -ActiveDirectoryDomainGuid $domainGuid -ActiveDirectoryDomainSid $domainSid `
-         -ActiveDirectoryAzureStorageSid $azureStorageSid
-
-    Write-Verbose "Set-StorageAccountDomainProperties: Complete"
-}
-
-# A class for structuring the results of the Test-AzStorageAccountADObjectPasswordIsKerbKey cmdlet.
-class KerbKeyMatch {
-    # The resource group of the storage account that was tested.
-    [string]$ResourceGroupName
-
-    # The name of the storage account that was tested.
-    [string]$StorageAccountName
-
-    # The Kerberos key, either kerb1 or kerb2.
-    [string]$KerbKeyName
-
-    # Whether or not the key matches.
-    [bool]$KeyMatches
-
-    # A default constructor for the KerbKeyMatch class.
-    KerbKeyMatch(
-        [string]$resourceGroupName,
-        [string]$storageAccountName,
-        [string]$kerbKeyName,
-        [bool]$keyMatches 
-    ) {
-        $this.ResourceGroupName = $resourceGroupName
-        $this.StorageAccountName = $storageAccountName
-        $this.KerbKeyName = $kerbKeyName
-        $this.KeyMatches = $keyMatches
-    }
-}
-
-function Test-AzStorageAccountADObjectPasswordIsKerbKey {
-    <#
-    .SYNOPSIS
-    Check Kerberos keys kerb1 and kerb2 against the AD object for the storage account.
-    .DESCRIPTION
-    This cmdlet checks to see if kerb1, kerb2, or something else matches the actual password on the AD object. This cmdlet can be used to validate that authentication issues are not occurring because the password on the AD object does not match one of the Kerberos keys. It is also used by Invoke-AzStorageAccountADObjectPasswordRotation to determine which Kerberos to rotate to.
-    .PARAMETER ResourceGroupName
-    The resource group of the storage account to check.
-    .PARAMETER StorageAccountName
-    The storage account name of the storage account to check.
-    .PARAMETER StorageAccount
-    The storage account to check.
-    .EXAMPLE
-    PS> Test-AzStorageAccountADObjectPasswordIsKerbKey -ResourceGroupName "myResourceGroup" -StorageAccountName "mystorageaccount123"
-    .EXAMPLE
-    PS> $storageAccountsToCheck = Get-AzStorageAccount -ResourceGroup "rgWithDJStorageAccounts"
-    PS> $storageAccountsToCheck | Test-AzStorageAccountADObjectPasswordIsKerbKey 
-    .OUTPUTS
-    KerbKeyMatch, defined in this module.
-    #>
-
-    [CmdletBinding()]
-    param(
-         [Parameter(Mandatory=$true, Position=0, ParameterSetName="StorageAccountName")]
-         [string]$ResourceGroupName,
-
-         [Parameter(Mandatory=$true, Position=1, ParameterSetName="StorageAccountName")]
-         [Alias('Name')]
-         [string]$StorageAccountName,
-
-         [Parameter(Mandatory=$true, Position=0, ValueFromPipeline=$true, ParameterSetName="StorageAccount")]
-         [Microsoft.Azure.Commands.Management.Storage.Models.PSStorageAccount]$StorageAccount
-    )
-
-    begin {
-        Assert-IsWindows
-        Assert-IsDomainJoined
-        Request-ADFeature
-    }
-
-    process
-    {
-        $getObjParams = @{}
-        switch ($PSCmdlet.ParameterSetName) {
-            "StorageAccountName" {
-                $keys = Get-AzStorageAccountKey -ResourceGroupName $ResourceGroupName -Name $StorageAccountName -ListKerbKey
-                $getObjParams += @{ 
-                    "ResourceGroupName" = $ResourceGroupName; 
-                    "StorageAccountName" = $StorageAccountName 
-                }
-            }
-
-            "StorageAccount" {
-                $keys = $StorageAccount | Get-AzStorageAccountKey -ListKerbKey
-                $ResourceGroupName = $StorageAccount.ResourceGroupName
-                $StorageAccountName = $StorageAccount.StorageAccountName
-                $getObjParams += @{
-                    "StorageAccount" = $StorageAccount
-                }
-            }
-
-            default {
-                throw [ArgumentException]::new("Unrecognized parameter set $_")
-            }
-        }
-        
-        $kerbKeys = $keys | Where-Object { $_.KeyName -like "kerb*" }
-        $adObj = Get-AzStorageAccountADObject @getObjParams
-
-        $domainNameBuilder = [StringBuilder]::new() 
-        $domainArray = $adObj.DistinguishedName.Split(",") | Where-Object { $_ -like "DC=*" }
-        for($i=0; $i -lt $domainArray.Length; $i++) {
-            if ($i -gt 0) {
-                $domainNameBuilder.Append(",") | Out-Null
-            }
-
-            $domainNameBuilder.Append($domainArray[$i]) | Out-Null
-        }
-
-        $domain = Get-ADDomain -Identity $domainNameBuilder.ToString()
-        $userName = $domain.Name + "\" + $adObj.Name
-
-        $oneKeyMatches = $false
-        $keyMatches = [KerbKeyMatch[]]@()
-        foreach ($key in $kerbKeys) {
-            if ($null -ne (New-Object Directoryservices.DirectoryEntry "", $userName, $key.Value).PsBase.Name) {
-                Write-Verbose "Found that $($key.KeyName) matches password for $Name in AD."
-                $oneKeyMatches = $true
-                $keyMatches += [KerbKeyMatch]::new(
-                    $ResourceGroupName, 
-                    $StorageAccountName, 
-                    $key.KeyName, 
-                    $true)
-            } else {
-                $keyMatches += [KerbKeyMatch]::new(
-                    $ResourceGroupName, 
-                    $StorageAccountName, 
-                    $key.KeyName, 
-                    $false)
-            }
-        }
-
-        if (!$oneKeyMatches) {
-            Write-Warning `
-                    -Message ("Password for $userName does not match kerb1 or kerb2 of storage account: $StorageAccountName." + `
-                    "Please run the following command to resync the AD password with the kerb key of the storage account and " +  `
-                    "retry: Update-AzStorageAccountADObjectPassword.")
-        }
-
-        return $keyMatches
-    }
-}
-
-function Update-AzStorageAccountADObjectPassword {
-    <#
-    .SYNOPSIS
-    Switch the password of the AD object representing the storage account to the indicated kerb key.
-    .DESCRIPTION
-    This cmdlet will switch the password of the AD object (either a service logon account or a computer 
-    account, depending on which you selected when you domain joined the storage account to your DC), 
-    to the indicated kerb key, either kerb1 or kerb2. The purpose of this action is to perform a 
-    password rotation of the active kerb key being used to authenticate access to your Azure file 
-    shares. This cmdlet itself will regenerate the selected kerb key as specified by (RotateToKerbKey) 
-    and then reset the password of the AD object to that kerb key. This is intended to be a two-stage 
-    split over several hours where both kerb keys are rotated. The default key used when the storage 
-    account is domain joined is kerb1, so to do a rotation, switch to kerb2, wait several hours, and then
-    switch back to kerb1 (this cmdlet regenerates the keys before switching).
-    .PARAMETER RotateToKerbKey
-    The kerb key of the storage account that the AD object representing the storage account in your DC 
-    will be set to.
-    .PARAMETER ResourceGroupName
-    The name of the resource group containing the storage account. If you specify the StorageAccount 
-    parameter you do not need to specify ResourceGroupName. 
-    .PARAMETER StorageAccountName
-    The name of the storage account that's already been domain joined to your DC. This cmdlet will fail
-    if the storage account has not been domain joined. If you specify StorageAccount, you do not need
-    to specify StorageAccountName. 
-    .PARAMETER StorageAccount
-    A storage account object that has already been fetched using Get-AzStorageAccount. This cmdlet will 
-    fail if the storage account has not been domain joined. If you specify ResourceGroupName and 
-    StorageAccountName, you do not need to specify StorageAccount.
-    .Example
-    PS> Update-AzStorageAccountADObjectPassword -RotateToKerbKey kerb2 -ResourceGroupName "myResourceGroup" -StorageAccountName "myStorageAccount"
-    
-    .Example 
-    PS> $storageAccount = Get-AzStorageAccount -ResourceGroupName "myResourceGroup" -Name "myStorageAccount"
-    PS> Update-AzStorageAccountADObjectPassword -RotateToKerbKey kerb2 -StorageAccount $storageAccount 
-    
-    .Example
-    PS> Get-AzStorageAccount -ResourceGroupName "myResourceGroup" | Update-AzStorageAccountADObjectPassword -RotateToKerbKey
-    
-    In this example, note that a specific storage account has not been specified to 
-    Get-AzStorageAccount. This means Get-AzStorageAccount will pipe every storage account 
-    in the resource group myResourceGroup to Update-AzStorageAccountADObjectPassword.
-    #>
-
-    [CmdletBinding(SupportsShouldProcess, ConfirmImpact="High")]
-    param(
-        [Parameter(Mandatory=$true, Position=0)]
-        [ValidateSet("kerb1", "kerb2")]
-        [string]$RotateToKerbKey,
-
-        [Parameter(Mandatory=$true, Position=1, ParameterSetName="StorageAccountName")]
-        [string]$ResourceGroupName,
-
-        [Parameter(Mandatory=$true, Position=2, ParameterSetName="StorageAccountName")]
-        [string]$StorageAccountName,
-
-        [Parameter(
-            Mandatory=$true, 
-            Position=1, 
-            ValueFromPipeline=$true, 
-            ParameterSetName="StorageAccount")]
-        [Microsoft.Azure.Commands.Management.Storage.Models.PSStorageAccount]$StorageAccount,
-
-        [Parameter(Mandatory=$false)]
-        [switch]$SkipKeyRegeneration
-
-        #[Parameter(Mandatory=$false)]
-        #[switch]$Force
-    )
-
-    begin {
-        Assert-IsWindows
-        Assert-IsDomainJoined
-        Request-ADFeature
-    }
-
-    process {
-        if ($PSCmdlet.ParameterSetName -eq "StorageAccountName") {
-            Write-Verbose -Message "Get storage account object for StorageAccountName=$StorageAccountName."
-            $StorageAccount = Get-AzStorageAccount `
-                -ResourceGroupName $ResourceGroupName `
-                -Name $StorageAccountName `
-                -ErrorAction Stop
-        }
-
-        if ($null -eq $StorageAccount.AzureFilesIdentityBasedAuth.ActiveDirectoryProperties) {
-            Write-Error `
-                -Message ("Storage account " + $StorageAccount.StorageAccountName + " has not been domain joined.") `
-                -ErrorAction Stop
-        }
-
-        switch ($RotateToKerbKey) {
-            "kerb1" {
-                $otherKerbKeyName = "kerb2"
-            }
-
-            "kerb2" {
-                $otherKerbKeyName = "kerb1"
-            }
-        }
-        
-        $adObj = Get-AzStorageAccountADObject -StorageAccount $StorageAccount
-
-        $caption = ("Set password on AD object " + $adObj.SamAccountName + `
-            " for " + $StorageAccount.StorageAccountName + " to value of $RotateToKerbKey.")
-        $verboseConfirmMessage = ("This action will change the password for the indicated AD object " + `
-            "from $otherKerbKeyName to $RotateToKerbKey. This is intended to be a two-stage " + `
-            "process: rotate from kerb1 to kerb2 (kerb2 will be regenerated on the storage " + `
-            "account before being set), wait several hours, and then rotate back to kerb1 " + `
-            "(this cmdlet will likewise regenerate kerb1).")
-
-        if ($PSCmdlet.ShouldProcess($verboseConfirmMessage, $verboseConfirmMessage, $caption)) {
-            Write-Verbose -Message "Desire to rotate password confirmed."
-            
-            Write-Verbose -Message ("Regenerate $RotateToKerbKey on " + $StorageAccount.StorageAccountName)
-            if (!$SkipKeyRegeneration.ToBool()) {
-                $kerbKeys = New-AzStorageAccountKey `
-                    -ResourceGroupName $StorageAccount.ResourceGroupName `
-                    -Name $StorageAccount.StorageAccountName `
-                    -KeyName $RotateToKerbKey `
-                    -ErrorAction Stop | `
-                Select-Object -ExpandProperty Keys
-            } else {
-                $kerbKeys = Get-AzStorageAccountKey `
-                    -ResourceGroupName $StorageAccount.ResourceGroupName `
-                    -Name $StorageAccount.StorageAccountName `
-                    -ListKerbKey `
-                    -ErrorAction Stop
-            }             
-        
-            $kerbKey = $kerbKeys | `
-                Where-Object { $_.KeyName -eq $RotateToKerbKey } | `
-                Select-Object -ExpandProperty Value  
-    
-            $otherKerbKey = $kerbKeys | `
-                Where-Object { $_.KeyName -eq $otherKerbKeyName } | `
-                Select-Object -ExpandProperty Value
-    
-            $oldPassword = ConvertTo-SecureString -String $otherKerbKey -AsPlainText -Force
-            $newPassword = ConvertTo-SecureString -String $kerbKey -AsPlainText -Force
-    
-            # if ($Force.ToBool()) {
-                Write-Verbose -Message ("Attempt reset on " + $adObj.SamAccountName + " to $RotateToKerbKey")
-                Set-ADAccountPassword `
-                    -Identity $adObj `
-                    -Reset `
-                    -NewPassword $newPassword `
-                    -ErrorAction Stop
-            # } else {
-            #     Write-Verbose `
-            #         -Message ("Change password on " + $adObj.SamAccountName + " from $otherKerbKeyName to $RotateToKerbKey.")
-            #     Set-ADAccountPassword `
-            #         -Identity $adObj `
-            #         -OldPassword $oldPassword `
-            #         -NewPassword $newPassword `
-            #         -ErrorAction Stop
-            # }
-
-            Write-Verbose -Message "Password changed successfully."
-        } else {
-            Write-Verbose -Message ("Password for " + $adObj.SamAccountName + " for storage account " + `
-                $StorageAccount.StorageAccountName + " not changed.")
-        }        
-    }
-}
-
-function Invoke-AzStorageAccountADObjectPasswordRotation {
-    <#
-    .SYNOPSIS
-    Do a password rotation of kerb key used on the AD object representing the storage account.
-    .DESCRIPTION
-    This cmdlet wraps Update-AzStorageAccountADObjectPassword to rotate whatever the current kerb key is to the other one. It's not strictly speaking required to do a rotation, always regenerating kerb1 is ok to do is well.
-    .PARAMETER ResourceGroupName
-    The resource group of the storage account to be rotated.
-    .PARAMETER StorageAccountName
-    The name of the storage account to be rotated. 
-    .PARAMETER StorageAccount
-    The storage account to be rotated.
-    .EXAMPLE
-    PS> Invoke-AzStorageAccountADObjectPasswordRotation -ResourceGroupName "myResourceGroup" -StorageAccountName "mystorageaccount123"
-    .EXAMPLE
-    PS> $storageAccounts = Get-AzStorageAccount -ResourceGroupName "myResourceGroup"
-    PS> $storageAccounts | Invoke-AzStorageAccountADObjectPasswordRotation
-    #>
-
-    [CmdletBinding(SupportsShouldProcess, ConfirmImpact="High")]
-    param(
-        [Parameter(Mandatory=$true, Position=1, ParameterSetName="StorageAccountName")]
-        [string]$ResourceGroupName,
-
-        [Parameter(Mandatory=$true, Position=2, ParameterSetName="StorageAccountName")]
-        [string]$StorageAccountName,
-
-        [Parameter(
-            Mandatory=$true, 
-            Position=1, 
-            ValueFromPipeline=$true, 
-            ParameterSetName="StorageAccount")]
-        [Microsoft.Azure.Commands.Management.Storage.Models.PSStorageAccount]$StorageAccount
-    )
-
-    begin {
-        Assert-IsWindows
-        Assert-IsDomainJoined
-        Request-ADFeature
-    }
-
-    process {
-        $testParams = @{}
-        $updateParams = @{}
-        switch ($PSCmdlet.ParameterSetName) {
-            "StorageAccountName" {
-                $testParams += @{ 
-                    "ResourceGroupName" = $ResourceGroupName; 
-                    "StorageAccountName" = $StorageAccountName 
-                }
-
-                $updateParams += @{
-                    "ResourceGroupName" = $ResourceGroupName;
-                    "StorageAccountName" = $StorageAccountName
-                }
-            }
-
-            "StorageAccount" {
-                $testParams += @{ 
-                    "StorageAccount" = $StorageAccount 
-                }
-
-                $updateParams += @{
-                    "StorageAccount" = $StorageAccount
-                }
-            }
-
-            default {
-                throw [ArgumentException]::new("Unrecognized parameter set $_")
-            }
-        }
-
-        $testParams += @{ "WarningAction" = "SilentlyContinue" }
-
-        $keyMatches = Test-AzStorageAccountADObjectPasswordIsKerbKey @testParams
-        $keyMatch = $keyMatches | Where-Object { $_.KeyMatches }
-
-        switch ($keyMatch.KerbKeyName) {
-            "kerb1" {
-                $updateParams += @{
-                    "RotateToKerbKey" = "kerb2"
-                }
-                $RotateFromKerbKey = "kerb1"
-                $RotateToKerbKey = "kerb2"
-            }
-
-            "kerb2" {
-                $updateParams += @{
-                    "RotateToKerbKey" = "kerb1"
-                }
-                $RotateFromKerbKey = "kerb2"
-                $RotateToKerbKey = "kerb1"
-            }
-
-            $null {
-                $updateParams += @{
-                    "RotateToKerbKey" = "kerb1"
-                }
-                $RotateFromKerbKey = "none"
-                $RotateToKerbKey = "kerb1"
-            }
-
-            default {
-                throw [ArgumentException]::new("Unrecognized kerb key $_")
-            }
-        }
-
-        $caption = "Rotate from Kerberos key $RotateFromKerbKey to $RotateToKerbKey."
-        $verboseConfirmMessage = "This action will rotate the password from $RotateFromKerbKey to $RotateToKerbKey using Update-AzStorageAccountADObjectPassword." 
-        
-        if ($PSCmdlet.ShouldProcess($verboseConfirmMessage, $verboseConfirmMessage, $caption)) {
-            Update-AzStorageAccountADObjectPassword @updateParams
-        } else {
-            Write-Verbose -Message "No password rotation performed."
-        }
-    }
-}
-
-function Join-AzStorageAccount {
-    <#
-    .SYNOPSIS 
-    Domain join a storage account to an Active Directory Domain Controller.
-    .DESCRIPTION
-    This cmdlet will perform the equivalent of an offline domain join on behalf of the indicated storage account.
-    It will create an object in your AD domain, either a service logon account (which is really a user account) or a computer account
-    account. This object will be used to perform Kerberos authentication to the Azure file shares in your storage account.
-    .PARAMETER ResourceGroupName
-    The name of the resource group containing the storage account you would like to domain join. If StorageAccount is specified, 
-    this parameter should not specified.
-    .PARAMETER StorageAccountName
-    The name of the storage account you would like to domain join. If StorageAccount is specified, this parameter 
-    should not be specified.
-    .PARAMETER StorageAccount
-    A storage account object you would like to domain join. If StorageAccountName and ResourceGroupName is specified, this 
-    parameter should not specified.
-    .PARAMETER Domain
-    The domain you would like to join the storage account to. If you would like to join the same domain as the one you are 
-    running the cmdlet from, you do not need to specify this parameter.
-    .PARAMETER DomainAccountType
-    The type of AD object to be used either a service logon account (user account) or a computer account. The default is to create 
-    service logon account.
-    .PARAMETER OrganizationalUnitName
-    The organizational unit for the AD object to be added to. This parameter is optional, but many environments will require it.
-    .PARAMETER OrganizationalUnitDistinguishedName
-    The distinguished name of the organizational unit (i.e. "OU=Workstations,DC=contoso,DC=com"). This parameter is optional, but many environments will require it.
-    .PARAMETER ADObjectNameOverride
-    By default, the AD object that is created will have a name to match the storage account. This parameter overrides that to an
-    arbitrary name. This does not affect how you access your storage account.
-    .EXAMPLE
-    PS> Join-AzStorageAccount -ResourceGroupName "myResourceGroup" -StorageAccountName "myStorageAccount" -Domain "subsidiary.corp.contoso.com" -DomainAccountType ComputerAccount -OrganizationalUnitName "StorageAccountsOU"
-    .EXAMPLE 
-    PS> $storageAccount = Get-AzStorageAccount -ResourceGroupName "myResourceGroup" -Name "myStorageAccount"
-    PS> Join-AzStorageAccount -StorageAccount $storageAccount -Domain "subsidiary.corp.contoso.com" -DomainAccountType ComputerAccount -OrganizationalUnitName "StorageAccountsOU"
-    .EXAMPLE
-    PS> Get-AzStorageAccount -ResourceGroupName "myResourceGroup" | Join-AzStorageAccount -Domain "subsidiary.corp.contoso.com" -DomainAccountType ComputerAccount -OrganizationalUnitName "StorageAccountsOU"
-    In this example, note that a specific storage account has not been specified to 
-    Get-AzStorageAccount. This means Get-AzStorageAccount will pipe every storage account 
-    in the resource group myResourceGroup to Join-AzStorageAccount.
-    #>
-
-    [CmdletBinding(SupportsShouldProcess, ConfirmImpact="Medium")]
-    param(
-        [Parameter(Mandatory=$true, Position=0, ParameterSetName="StorageAccountName")]
-        [string]$ResourceGroupName,
-
-        [Parameter(Mandatory=$true, Position=1, ParameterSetName="StorageAccountName")]
-        [Alias('Name')]
-        [string]$StorageAccountName,
-
-        [Parameter(Mandatory=$true, Position=0, ValueFromPipeline=$true, ParameterSetName="StorageAccount")]
-        [Microsoft.Azure.Commands.Management.Storage.Models.PSStorageAccount]$StorageAccount,
-
-        [Parameter(Mandatory=$false, Position=2)]
-        [string]$Domain,
-
-        [Parameter(Mandatory=$false, Position=3)]
-        [ValidateSet("ServiceLogonAccount", "ComputerAccount")]
-        [string]$DomainAccountType = "ComputerAccount",
-
-        [Parameter(Mandatory=$false, Position=4)]
-        [string]$OrganizationalUnitName,
-
-        [Parameter(Mandatory=$false, Position=5)]
-        [string]$OrganizationalUnitDistinguishedName,
-
-        [Parameter(Mandatory=$false, Position=5)]
-        [string]$ADObjectNameOverride
-    ) 
-
-    begin {
-        Assert-IsWindows
-        Assert-IsDomainJoined
-        Request-ADFeature
-    }
-
-    process {
-        # The proper way to do this is with a parameter set, but the parameter sets are not being generated correctly.
-        if (
-            $PSBoundParameters.ContainsKey("OrganizationalUnitName") -and 
-            $PSBoundParameters.ContainsKey("OrganizationalUnitDistinguishedName")
-        ) {
-            Write-Error `
-                    -Message "Only one of OrganizationalUnitName and OrganizationalUnitDistinguishedName should be specified." `
-                    -ErrorAction Stop
-        }
-
-        if ($PSCmdlet.ParameterSetName -eq "StorageAccount") {
-            $StorageAccountName = $StorageAccount.StorageAccountName
-            $ResourceGroupName = $StorageAccount.ResourceGroupName
-        }
-        
-        if (!$PSBoundParameters.ContainsKey("ADObjectNameOverride")) {
-            if ($StorageAccountName.Length -gt 15) {
-                $randomSuffix = Get-RandomString -StringLength 5 -AlphanumericOnly
-                $ADObjectNameOverride = $StorageAccountName.Substring(0, 10) + $randomSuffix
-
-            } else {
-                $ADObjectNameOverride = $StorageAccountName
-            }
-        }
-        
-        Write-Verbose -Message "Using $ADObjectNameOverride as the name for the ADObject."
-
-        $caption = "Domain join $StorageAccountName"
-        $verboseConfirmMessage = ("This action will domain join the requested storage account to the requested domain.")
-        
-        if ($PSCmdlet.ShouldProcess($verboseConfirmMessage, $verboseConfirmMessage, $caption)) {
-            # Ensure the storage account exists.
-            if ($PSCmdlet.ParameterSetName -eq "StorageAccountName") {
-                $StorageAccount = Validate-StorageAccount `
-                    -ResourceGroup $ResourceGroupName `
-                    -Name $StorageAccountName `
-                    -ErrorAction Stop
-            }
-
-            if ($null -ne $StorageAccount.AzureFilesIdentityBasedAuth.ActiveDirectoryProperties) {
-                Write-Verbose "Storage account $StorageAccountName is already domain joined."
-                return
-            }
-                
-            # Ensure the storage account has a "kerb1" key.
-            Ensure-KerbKeyExists -ResourceGroupName $ResourceGroupName -StorageAccountName $StorageAccountName -ErrorAction Stop
-
-            # Create the service account object for the storage account.
-            $newParams = @{
-                "ADObjectName" = $ADObjectNameOverride;
-                "StorageAccountName" = $StorageAccountName;
-                "ResourceGroupName" = $ResourceGroupName;
-                "ObjectType" = $DomainAccountType
-            }
-
-            if ($PSBoundParameters.ContainsKey("Domain")) {
-                $newParams += @{ "Domain" = $Domain }
-            }
-
-            if ($PSBoundParameters.ContainsKey("OrganizationalUnitName")) {
-                $newParams += @{ "OrganizationalUnit" = $OrganizationalUnitName }
-            }
-
-            if ($PSBoundParameters.ContainsKey("OrganizationalUnitDistinguishedName")) {
-                $newParams += @{ "OrganizationalUnitDistinguishedName" = $OrganizationalUnitDistinguishedName }
-            }
-
-            New-ADAccountForStorageAccount @newParams -ErrorAction Stop
-
-            # Set domain properties on the storage account.
-            Set-StorageAccountDomainProperties `
-                -ADObjectName $ADObjectNameOverride `
-                -ResourceGroupName $ResourceGroupName `
-                -StorageAccountName $StorageAccountName `
-                -Domain $Domain
-        }
-    }
-}
-
-# Add alias for Join-AzStorageAccountForAuth
-New-Alias -Name "Join-AzStorageAccountForAuth" -Value "Join-AzStorageAccount"
-
-#
-# General Azure cmdlets
-#
-function Expand-AzResourceId {
-    <#
-    .SYNOPSIS
-    Breakdown an ARM id by parts.
-    .DESCRIPTION
-    This cmdlet breaks down an ARM id by its parts, to make it easy to use the components as inputs in cmdlets/scripts.
-    .PARAMETER ResourceId
-    The resource identifier to be broken down.
-    .EXAMPLE
-    $idParts = Get-AzStorageAccount `
-            -ResourceGroupName "myResourceGroup" `
-            -StorageAccountName "mystorageaccount123" | `
-        Expand-AzResourceId
-    # Get the subscription 
-    $subscription = $idParts.subscriptions
-    # Do something else interesting as desired.
-    .OUTPUTS
-    System.Collections.Specialized.OrderedDictionary
-    #>
-
-    [CmdletBinding()]
-    param(
-        [Parameter(
-            Mandatory=$true, 
-            Position=0, 
-            ValueFromPipeline=$true, 
-            ValueFromPipelineByPropertyName=$true)]
-        [Alias("Scope", "Id")]
-        [string]$ResourceId
-    )
-
-    process {
-        $split = $ResourceId.Split("/")
-        $split = $split[1..$split.Length]
-    
-        $result = [OrderedDictionary]::new()
-        $key = [string]$null
-        $value = [string]$null
-
-        for($i=0; $i -lt $split.Length; $i++) {
-            if (!($i % 2)) {
-                $key = $split[$i]
-            } else {
-                $value = $split[$i]
-                $result.Add($key, $value)
-
-                $key = [string]$null
-                $value = [string]$null
-            }
-        }
-
-        return $result
-    }
-}
-
-function Compress-AzResourceId {
-    <#
-    .SYNOPSIS
-    Recombine an expanded ARM id into a single string which can be used by Az cmdlets.
-    .DESCRIPTION
-    This cmdlet takes the output of the cmdlet Expand-AzResourceId and puts it back into a single string identifier. Note, this cmdlet does not currently validate that components are valid in an ARM template, so use with care.
-    .PARAMETER ExpandedResourceId
-    An OrderedDictionary representing an expanded ARM identifier.
-    .EXAMPLE
-    $fileShareId = Get-AzRmStorageShare `
-            -ResourceGroupName "myResourceGroup" `
-            -StorageAccountName "mystorageaccount123" `
-            -Name "testshare" | `
-        Expand-AzResourceId
-    
-    $fileShareId.Remove("shares")
-    $fileShareId.Remove("fileServices")
-    $storageAccountId = $fileShareId | Compress-AzResourceId
-    .OUTPUTS
-    System.String
-    #>
-
-    [CmdletBinding()]
-    param(
-        [Parameter(Mandatory=$true, Position=0, ValueFromPipeline=$true)]
-        [OrderedDictionary]$ExpandedResourceId
-    )   
-
-    process {
-        $sb = [StringBuilder]::new()
-
-        foreach($entry in $ExpandedResourceId.GetEnumerator()) {
-            $sb.Append(("/" + $entry.Key + "/" + $entry.Value)) | Out-Null
-        }
-
-        return $sb.ToString()
-    }
-}
-
-function Request-ConnectAzureAD {
-    <#
-    .SYNOPSIS
-    Connect to an Azure AD tenant using the AzureAD cmdlets.
-    .DESCRIPTION
-    Correctly import the AzureAD module for your PowerShell version and then sign in using the same tenant is the currently signed in Az user. This wrapper is necessary as 1. AzureAD is not directly compatible with PowerShell 6 (though this can be achieved through the WindowsCompatibility module), and 2. AzureAD doesn't necessarily log you into the same tenant as the Az cmdlets according to their documentation (although it's not clear when it doesn't).
-    .EXAMPLE
-    Request-ConnectAzureAD
-    #>
-
-    [CmdletBinding()]
-    param()
-
-    Assert-IsWindows
-    Request-AzureADModule
-
-    $aadModule = Get-Module | Where-Object { $_.Name -like "AzureAD" }
-    if ($null -eq $aadModule) {
-        if ($PSVersionTable.PSVersion -ge [Version]::new(6,0,0,0)) {
-            Import-WinModule -Name AzureAD -Verbose:$false
-        } else {
-            Import-Module -Name AzureAD
-        }
-    }
-
-    try {
-        Get-AzureADTenantDetail -ErrorAction Stop | Out-Null
-    } catch {
-        $context = Get-AzContext
-        Connect-AzureAD `
-                -TenantId $context.Tenant.Id `
-                -AccountId $context.Account.Id `
-                -AzureEnvironmentName $context.Environment.Name | `
-            Out-Null
-    }
-}
-
-function Get-AzureADDomainInternal {
-    <#
-    .SYNOPSIS
-    Get the Azure AD domains associated with this Azure AD tenant.
-    .DESCRIPTION
-    This cmdlet is a wrapper around Get-AzureADDomain that is provided to future proof for adding cross-platform support, as AzureAD is not a cross-platform PowerShell module.
-    .PARAMETER Name
-    Specifies the name of a domain.
-    .EXAMPLE
-    $domains = Get-AzureADDomainInternal
-    .EXAMPLE
-    $specificDomain = Get-AzureADDomainInternal -Name "contoso.com"
-    .OUTPUTS
-    Microsoft.Open.AzureAD.Model.Domain
-    Deserialized.Microsoft.Open.AzureAD.Model.Domain, if accessed through the WindowsCompatibility module
-    #>
-
-    [CmdletBinding()]
-    param(
-        [Parameter(Mandatory=$false, ValueFromPipeline=$true, ValueFromPipelineByPropertyName=$true)]
-        [string]$Name
-    )
-
-    begin {
-        Assert-IsWindows
-        Request-ConnectAzureAD
-    }
-
-    process {
-        $getParams = @{}
-        if ($PSBoundParameters.ContainsKey("Name")) {
-            $getParams += @{ "Name" = $Name}
-        }
-
-        return (Get-AzureADDomain @Name)
-    }
-}
-
-function Get-AzCurrentAzureADUser {
-    <#
-    .SYNOPSIS
-    Get the name of the Azure AD user logged into Az PowerShell.
-    .DESCRIPTION
-    In general, Get-AzContext provides the logged in username of the user using Az module, however, for accounts that are not part of the Azure AD domain (ex. like a MSA used to create an Azure subscription), this will not match the Azure AD identity, which will be of the format: externalemail_outlook.com#EXT#@contoso.com. This cmdlet returns the correct user as defined in Azure AD.
-    .EXAMPLE
-    $currentUser = Get-AzCurrentAzureADUser
-    .OUTPUTS
-    System.String
-    #>
-
-    [CmdletBinding()]
-    param()
-
-    $context = Get-AzContext
-    $friendlyLogin = $context.Account.Id
-    $friendlyLoginSplit = $friendlyLogin.Split("@")
-
-    $domains = Get-AzureADDomainInternal
-    $domainNames = $domains | Select-Object -ExpandProperty Name
-
-    if ($friendlyLoginSplit[1] -in $domainNames) {
-        return $friendlyLogin
-    } else {
-        $username = ($friendlyLoginSplit[0] + "_" + $friendlyLoginSplit[1] + "#EXT#")
-
-        foreach($domain in $domains) {
-            $possibleName = ($username + "@" + $domain.Name) 
-            $foundUser = Get-AzADUser -UserPrincipalName $possibleName
-            if ($null -ne $foundUser) {
-                return $possibleName
-            }
-        }
-    }
-}
-
-$ClassicAdministratorsSet = $false
-$ClassicAdministrators = [HashSet[string]]::new()
-$OperationCache = [Dictionary[string, object[]]]::new()
-function Test-AzPermission {
-    <#
-    .SYNOPSIS
-    Test specific permissions required for a given user.
-    .DESCRIPTION
-    Since customers can defined custom roles for their Azure users, checking permissions isn't as easy as simply looking at the predefined roles. Additionally, users may be in multiple roles that confer (or remove) the ability to do specific things on an Azure resource. This cmdlet takes a list of specific operations and ensures that the user, current or specified, has the specified permissions on the scope (subscription, resource group, or resource).
-    .EXAMPLE
-    # Does the current user have the ability to list storage account keys?
-    $storageAccount = Get-AzStorageAccount -ResourceGroupName "myResourceGroup" -Name "csostoracct"
-    $storageAccount | Test-AzPermission -OperationName "Microsoft.Storage/storageAccounts/listkeys/action"
-    .EXAMPLE
-    # Does this specific user have the ability to list storage account keys
-    $storageAccount = Get-AzStorageAccount -ResourceGroupName "myResourceGroup" -Name "csostoracct"
-    $storageAccount | Test-AzPermission `
-            -OperationName "Microsoft.Storage/storageAccounts/listkeys/action" `
-            -SignInName "user@contoso.com"
-    .OUTPUTS
-    System.Collections.Generic.Dictionary<string, bool>
-    #>
-
-    [CmdletBinding()]
-    param(
-        [Parameter(Mandatory=$true, ValueFromPipelineByPropertyName=$true)]
-        [Alias("ResourceId", "Id")]
-        [string]$Scope,
-
-        [Parameter(Mandatory=$true, ParameterSetName="OperationsName")]
-        [string[]]$OperationName,
-
-        [Parameter(Mandatory=$true, ParameterSetName="OperationsObj")]
-        [Microsoft.Azure.Commands.Resources.Models.PSResourceProviderOperation[]]$Operation,
-
-        [Parameter(Mandatory=$false)]
-        [string]$SignInName,
-
-        [Parameter(Mandatory=$false)]
-        [switch]$RefreshCache
-    )
-
-    process {
-        # Populate the classic administrator cache
-        if (!$ClassicAdministratorsSet -or $RefreshCache) {
-            if (!$ClassicAdministratorsSet) {
-                $ClassicAdministratorsSet = $true
-            } else {
-                $ClassicAdministrators.Clear()
-            }
-
-            $ResourceIdComponents = $Scope | Expand-AzResourceId
-            $subscription = $ResourceIdComponents.subscriptions
-            $roleAssignments = Get-AzRoleAssignment `
-                    -Scope "/subscriptions/$subscription" `
-                    -IncludeClassicAdministrators | `
-                Where-Object { $_.Scope -eq "/subscriptions/$subscription" }
-            
-            $_classicAdministrators = $roleAssignments | `
-                Where-Object { 
-                    $split = $_.RoleDefinitionName.Split(";"); 
-                    "CoAdministrator" -in $split -or "ServiceAdministrator" -in $split
-                }
-            
-            foreach ($admin in $_classicAdministrators) {
-                $ClassicAdministrators.Add($admin.SignInName) | Out-Null
-            }
-        }
-
-        # Normalize operations to $Operation
-        if ($PSCmdlet.ParameterSetName -eq "OperationsName") {
-            $Operation = $OperationName | `
-                Get-AzProviderOperation
-        }
-
-        # If a specific user isn't given, use the current PowerShell logged in user.
-        # This is expected to be the normal case.
-        if (!$PSBoundParameters.ContainsKey("SignInName")) {
-            $SignInName = Get-AzCurrentAzureADUser
-        }
-
-        # Build lookup dictionary of which operations the user has. Start with having none.
-        $userHasOperation = [Dictionary[string, bool]]::new()
-        foreach($op in $Operation) {
-            $userHasOperation.Add($op.Operation, $false)
-        }        
-
-        # Get the classic administrator sign in name. If the user is using an identity based on 
-        # the name (i.e. jdoe@contoso.com), these are the same. If the user is using an identity 
-        # external, ARM will contain #EXT# and classic won't.
-        $ClassicSignInName = $SignInName
-        if ($SignInName -like "*#EXT#*") {
-            $SignInSplit = $SignInName.Split("@")
-            $ClassicSignInName = $SignInSplit[0].Replace("#EXT#", "").Replace("_", "@")
-        }
-
-        if ($ClassicAdministrators.Contains($ClassicSignInName)) {
-            foreach($op in $Operation) {
-                $userHasOperation[$op.Operation] = $true
-            }
-
-            return $userHasOperation
-        }
-
-        $roleAssignments = Get-AzRoleAssignment -Scope $Scope -SignInName $SignInName
-
-        if ($RefreshCache) {
-            $OperationCache.Clear()
-        }
-
-        foreach($roleAssignment in $roleAssignments) {
-            $operationsInRole = [string[]]$null
-            if (!$OperationCache.TryGetValue($roleAssignment.RoleDefinitionId, [ref]$operationsInRole)) {
-                $operationsInRole = Get-AzRoleDefinition -Id $roleAssignment.RoleDefinitionId
-                $OperationCache.Add($roleAssignment.RoleDefinitionId, $operationsInRole)
-            }
-
-            foreach($op in $Operation) {
-                $matches = $false
-
-                if (!$op.IsDataAction) {
-                    foreach($action in $operationsInRole.Actions) {
-                        if ($op.Operation -like $action) {
-                            $matches = $true
-                            break
-                        }
-                    }
-
-                    if ($matches) {
-                        foreach($notAction in $operationsInRole.NotActions) {
-                            if ($op.Operation -like $notAction) {
-                                $matches = $false
-                                break
-                            }
-                        }
-                    }
-                } else {
-                    foreach($dataAction in $operationsInRole.DataActions) {
-                        if ($op.Operation -like $dataAction) {
-                            $matches = $true
-                            break
-                        }
-                    }
-
-                    if ($matches) {
-                        foreach($notDataAction in $operationsInRole.NotDataActions) {
-                            if ($op.Operation -like $notDataAction) {
-                                $matches = $false
-                                break
-                            }
-                        }
-                    }
-                }
-
-                $userHasOperation[$op.Operation] = $userHasOperation[$op.Operation] -or $matches
-            }
-        }
-
-        $denyAssignments = Get-AzDenyAssignment -Scope $Scope -SignInName $SignInName
-        foreach($denyAssignment in $denyAssignments) {
-            foreach($op in $Operation) {
-                $matches = $false
-
-                if (!$op.IsDataAction) {
-                    foreach($action in $denyAssignment.Actions) {
-                        if ($op.Operation -like $action) {
-                            $matches = $true
-                            break
-                        }
-                    }
-
-                    if ($matches) {
-                        foreach($notAction in $denyAssignment.NotActions) {
-                            if ($op.Operation -like $notAction) {
-                                $matches = $false
-                                break
-                            }
-                        }
-                    }
-                } else {
-                    foreach($dataAction in $denyAssignment.DataActions) {
-                        if ($op.Operation -like $dataAction) {
-                            $matches = $true
-                            break
-                        }
-                    }
-
-                    if ($matches) {
-                        foreach($notDataAction in $denyAssignment.NotDataActions) {
-                            if ($op.Operation -like $notDataAction) {
-                                $matches = $false
-                                break
-                            }
-                        }
-                    }
-                }
-
-                $userHasOperation[$op.Operation] = $userHasOperation[$op.Operation] -and !$matches
-            }
-        }
-        
-        return $userHasOperation
-    }
-}
-
-function Assert-AzPermission {
-    <#
-    .SYNOPSIS
-    Check if the user has the required permissions and throw an error if they don't.
-    .DESCRIPTION
-    This cmdlet wraps Test-AzPermission and throws an error if the user does not have the required permissions. This cmdlet is meant for use in cmdlets or scripts.
-    .EXAMPLE
-    $storageAccount = Get-AzStorageAccount -ResourceGroupName "myResourceGroup" -Name "mystorageaccount123"
-    $storageAccount | Assert-AzPermission -OperationName "Microsoft.Storage/storageAccounts/listkeys/action"
-    # Errors will be thrown if the user does not have this permission.
-    #>
-
-    [CmdletBinding()]
-    param(
-        [Parameter(Mandatory=$true, ValueFromPipelineByPropertyName=$true)]
-        [Alias("ResourceId", "Id")]
-        [string]$Scope,
-
-        [Parameter(Mandatory=$true, ParameterSetName="OperationsName")]
-        [string[]]$OperationName,
-
-        [Parameter(Mandatory=$true, ParameterSetName="OperationsObj")]
-        [Microsoft.Azure.Commands.Resources.Models.PSResourceProviderOperation[]]$Operation
-    )
-
-    process {
-        $testParams = @{}
-
-        $testParams += @{
-            "Scope" = $Scope
-        }
-
-        switch ($PSCmdlet.ParameterSetName) {
-            "OperationsName" {
-                $testParams += @{
-                    "OperationName" = $OperationName
-                }
-            }
-
-            "OperationsObj" {
-                $testParams += @{
-                    "Operation" = $Operation
-                }
-            }
-
-            default {
-                throw [ArgumentException]::new("Unrecognized parameter set $_")
-            }
-        }
-
-        $permissionMatches = Test-AzPermission @testParams
-        $falseValues = $permissionMatches.GetEnumerator() | Where-Object { $_.Value -eq $false }
-        if ($null -ne $falseValues) {
-            $errorBuilder = [StringBuilder]::new()
-            $errorBuilder.Append("The current user lacks the following permissions: ") | Out-Null
-            for($i=0; $i -lt $falseValues.Length; $i++) {
-                if ($i -gt 0) {
-                    $errorBuilder.Append(", ") | Out-Null
-                }
-
-                $errorBuilder.Append($falseValues[$i].Key) | Out-Null
-            }
-
-            $errorBuilder.Append(".") | Out-Null
-            Write-Error -Message $errorBuilder.ToString() -ErrorAction Stop
-        }
-    }
-}
-
-<<<<<<< HEAD
-#
-# DNS cmdlets
-#
-=======
-# This class is a wrapper around SecureString and StringBuilder to provide a consistent interface 
-# (Append versus AppendChar) and specialized object return (give a string when StringBuilder, 
-# SecureString when SecureString) so you don't have to care what the underlying object is. 
-class OptionalSecureStringBuilder {
-    hidden [SecureString]$SecureString
-    hidden [StringBuilder]$StringBuilder
-    hidden [bool]$IsSecureString
-
-    # Create an OptionalSecureStringBuilder with the desired underlying object.
-    OptionalSecureStringBuilder([bool]$isSecureString) {
-        $this.IsSecureString = $isSecureString
-        if ($this.IsSecureString) {
-            $this.SecureString = [SecureString]::new()
-        } else {
-            $this.StringBuilder = [StringBuilder]::new()
-        }
-    }
-    
-    # Append a string to the internal object.
-    [void]Append([string]$append) {
-        if ($this.IsSecureString) {
-            foreach($c in $append) {
-                $this.SecureString.AppendChar($c)
-            }
-        } else {
-            $this.StringBuilder.Append($append) | Out-Null
-        }
-    }
-
-    # Get the actual object you've been writing to.
-    [object]GetInternalObject() {
-        if ($this.IsSecureString) {
-            return $this.SecureString
-        } else {
-            return $this.StringBuilder.ToString()
-        }
-    }
-}
-
-function Get-RandomString {
-    <#
-    .SYNOPSIS
-    Generate a random string for the purposes of password generation or random characters for unique names.
-    .DESCRIPTION
-    Generate a random string for the purposes of password generation or random characters for unique names.
-    .PARAMETER StringLength
-    The length of the string to generate.
-    .PARAMETER AlphanumericOnly
-    The string should only include alphanumeric characters.
-    .PARAMETER CaseSensitive
-    Distinguishes between the same characters of different case. 
-    .PARAMETER IncludeSimilarCharacters
-    Include characters that might easily be mistaken for each other (depending on the font): 1, l, I.
-    .PARAMETER ExcludeCharacters
-    Don't include these characters in the random string.
-    
-    .PARAMETER AsSecureString
-    Return the object as a secure string rather than a regular string.
-    .EXAMPLE
-    Get-RandomString -StringLength 10 -AlphanumericOnly -AsSecureString
-    .OUTPUTS
-    System.String
-    System.Security.SecureString
-    #>
-
-    [CmdletBinding()]
-    param(
-        [Parameter(Mandatory=$true)]
-        [int]$StringLength,
-
-        [Parameter(Mandatory=$false)]
-        [switch]$AlphanumericOnly,
-
-        [Parameter(Mandatory=$false)]
-        [switch]$CaseSensitive,
-
-        [Parameter(Mandatory=$false)]
-        [switch]$IncludeSimilarCharacters,
-
-        [Parameter(Mandatory=$false)]
-        [string[]]$ExcludeCharacters,
-
-        [Parameter(Mandatory=$false)]
-        [switch]$AsSecureString
-    )
-
-    $characters = [string[]]@()
-
-    $characters += 97..122 | ForEach-Object { [char]$_ }
-    if ($CaseSensitive) {
-        $characters += 65..90 | ForEach-Object { [char]$_ }
-    }
-
-    $characters += 0..9 | ForEach-Object { $_.ToString() }
-    
-    if (!$AlphanumericOnly) {
-        $characters += 33..46 | ForEach-Object { [char]$_ }
-        $characters += 91..96 | ForEach-Object { [char]$_ }
-        $characters += 123..126 | ForEach-Object { [char]$_ }
-    }
-
-    if (!$IncludeSimilarCharacters) {
-        $ExcludeCharacters += "1", "l", "I", "0", "O"
-    }
->>>>>>> 2e591c7f
-
-
-#
-# DFS-N cmdlets
-#
-
-
-#
-# Actions to run on module load
-#
-Request-PowerShellGetModule
-<<<<<<< HEAD
-Request-AzPowerShellModule
-
-if ((Get-OSPlatform) -eq "Windows") {
-    if ($PSVersionTable.PSEdition -eq "Desktop") {
-        Assert-DotNetFrameworkVersion `
-            -DotNetFrameworkVersion Framework4.7.1
-    }
-}
-=======
-Request-AzPowerShellModule
-
->>>>>>> 2e591c7f
+using namespace System
+using namespace System.Collections
+using namespace System.Collections.Generic
+using namespace System.Collections.Specialized
+using namespace System.Text
+using namespace System.Security
+
+# This module contains many cmdlets which may be used in different scenarios. Since the purpose 
+# of this module is to provide cmdlets that cross the cloud/on-premises boundary, you may want 
+# to take a look at what that cmdlets are doing prior to running them. For the ease of your 
+# inspection, we have grouped them into several regions:
+# - General cmdlets, used across multiple scenarios. These check or assert information about 
+#   your environment, or wrap OS functionality (like *-OSFeature) to provide a common way of 
+#   dealing with things across OS environments.
+# - Azure Files Active Directory cmdlets, which make it possible to domain join your storage 
+#   accounts to replace a file server.
+# - General Azure cmdlets, which provide functionality that make working with Azure resources 
+#   easier.
+# - DNS cmdlets, which wrap Azure and on-premises DNS functions to make it possible to configure
+#   DNS to access Azure resources on-premises and vice versa.
+# - DFS-N cmdlets, which wrap Azure and Windows Server DFS-N to make it a more seamless process
+#   to adopt Azure Files to replace on-premises file servers.
+
+# 
+# General cmdlets
+#
+function Get-IsElevatedSession {
+    <#
+    .SYNOPSIS
+    Get the elevation status of the PowerShell session.
+    .DESCRIPTION
+    This cmdlet will check to see if the PowerShell session is running as administrator, generally allowing PowerShell code 
+    to check to see if it's got enough permissions to do the things it needs to do. This cmdlet is not yet defined on Linux/macOS
+    sessions.
+    
+    .EXAMPLE
+    if ((Get-IsElevatedSession)) {
+        # Some code requiring elevation
+    } else {
+        # Some alternative code, or a nice error message.
+    }
+    .OUTPUTS 
+    System.Boolean, indicating whether the session is elevated.
+    #>
+
+    [CmdletBinding()]
+    param()
+
+    switch((Get-OSPlatform)) {
+        "Windows" {
+            $currentPrincipal = [Security.Principal.WindowsPrincipal]::new(
+                [Security.Principal.WindowsIdentity]::GetCurrent())
+            $isAdmin = $currentPrincipal.IsInRole(
+                [Security.Principal.WindowsBuiltInRole]::Administrator)
+
+            return $isAdmin
+        }
+
+        "Linux" {
+            throw [System.PlatformNotSupportedException]::new()
+        }
+
+        "OSX" {
+            throw [System.PlatformNotSupportedException]::new()
+        }
+
+        default {
+            throw [System.PlatformNotSupportedException]::new()
+        }
+    }
+}
+
+function Assert-IsElevatedSession {
+    <#
+    .SYNOPSIS
+    Check if the session is elevated and throw an error if it isn't.
+    
+    .DESCRIPTION
+    This cmdlet uses the Get-IsElevatedSession cmdlet to throw a nice error message to the user if the session isn't elevated.
+    
+    .EXAMPLE
+    Assert-IsElevatedSession
+    # User sees either nothing (session is elevated), or an error message (session is not elevated).
+    #>
+
+    [CmdletBinding()]
+    param()
+
+    if (!(Get-IsElevatedSession)) {
+        Write-Error `
+            -Message "This cmdlet requires an elevated PowerShell session." `
+            -ErrorAction Stop
+    }
+}
+
+function Get-OSPlatform {
+    <#
+    .SYNOPSIS
+    Get the OS running the current PowerShell session.
+    .DESCRIPTION
+    This cmdlet is a wrapper around the System.Runtime.InteropServices.RuntimeInformation .NET standard class that makes it easier to work with in PowerShell 5.1/6/7/etc. $IsWindows, etc. is defined in PS6+, however since it's not defined in PowerShell 5.1, it's not incredibly useful for writing PowerShell code meant to be executed in either language version. As older versions of .NET Framework do not support the RuntimeInformation .NET standard class, if the PSEdition is "Desktop", by default you're running on Windows, since only "Core" releases are cross-platform.
+    .EXAMPLE
+    if ((Get-OSPlatform) -eq "Windows") {
+        # Do some Windows specific stuff
+    }
+    .OUTPUTS
+    System.String, indicating the OS Platform name as defined by System.Runtime.InteropServices.RuntimeInformation.
+    #>
+
+    [CmdletBinding()]
+    param()
+
+    if ($PSVersionTable.PSEdition -eq "Desktop") {
+        return "Windows"
+    } else {
+        $windows = [System.Runtime.InteropServices.RuntimeInformation]::IsOSPlatform(
+            [System.Runtime.InteropServices.OSPlatform]::Windows)
+
+        if ($windows) { 
+            return "Windows"
+        }
+        
+        $linux = [System.Runtime.InteropServices.RuntimeInformation]::IsOSPlatform(
+            [System.Runtime.InteropServices.OSPlatform]::Linux)
+
+        if ($linux) {
+            return "Linux"
+        }
+
+        $osx = [System.Runtime.InteropServices.RuntimeInformation]::IsOSPlatform(
+            [System.Runtime.InteropServices.OSPlatform]::OSX)
+
+        if ($osx) {
+            return "OSX"
+        }
+
+        return "Unknown"
+    }
+}
+
+function Assert-IsWindows {
+    <#
+    .SYNOPSIS
+    Check if the session is being run on Windows and throw an error if it isn't.
+    .DESCRIPTION
+    This cmdlet uses the Get-OSPlatform cmdlet to throw a nice error message to the user if the session isn't Windows.
+    .EXAMPLE
+    Assert-IsWindows
+    # User either sees nothing or an error message.
+    #>
+
+    [CmdletBinding()]
+    param()
+
+    if ((Get-OSPlatform) -ne "Windows") {
+        throw [PlatformNotSupportedException]::new()
+    }
+}
+
+function Get-IsDomainJoined {
+    <#
+    .SYNOPSIS
+    Checks that script is being run in on computer that is domain-joined.
+    
+    .DESCRIPTION
+    This cmdlet returns true if the cmdlet is running in a domain-joined session or false if it's not.
+    .EXAMPLE
+    if ((Get-IsDomainJoined)) {
+        # Do something if computer is domain joined.
+    } else {
+        # Do something else if the computer is not domain joined.
+    }
+    .OUTPUTS
+    System.Boolean, indicating whether or not the computer is domain joined.
+    #>
+
+    [CmdletBinding()]
+    param()
+
+    switch((Get-OSPlatform)) {
+        "Windows" {
+            $computer = Get-CimInstance -ClassName "win32_computersystem"
+            if ($computer.PartOfDomain) {
+                Write-Verbose -Message "Session is running in a domain-joined environment."
+            } else {
+                Write-Verbose -Message "Session is not running in a domain-joined environment."
+            }
+
+            return $computer.PartOfDomain
+        }
+
+        default {
+            throw [PlatformNotSupportedException]::new()
+        }
+    }
+}
+
+function Assert-IsDomainJoined {
+    <#
+    .SYNOPSIS
+    Check if the session is being run on a domain joined machine and throw an error if it isn't.
+    .DESCRIPTION 
+    This cmdlet uses the Get-IsDomainJoined cmdlet to throw a nice error message to the user if the session isn't domain joined.
+    .EXAMPLE
+    Assert-IsDomainJoined
+    #>
+
+    [CmdletBinding()]
+    param()
+
+    if (!(Get-IsDomainJoined)) {
+        Write-Error `
+                -Message "The cmdlet, script, or module must be run in a domain-joined environment." `
+                -ErrorAction Stop
+    }
+}
+
+function Get-OSVersion {
+    <#
+    .SYNOPSIS
+    Get the version number of the OS.
+    .DESCRIPTION
+    This cmdlet provides the OS's internal version number, for example 10.0.18363.0 for Windows 10, version 1909 (the public release). This cmdlet is not yet defined on Linux/macOS sessions.
+    .EXAMPLE
+    if ((Get-OSVersion) -ge [System.Version]::new(10,0,0,0)) {
+        # Do some Windows 10 specific stuff
+    }
+    .OUTPUTS
+    System.Version, indicating the OS's internal version number.
+    #>
+
+    [CmdletBinding()]
+    param()
+
+    switch((Get-OSPlatform)) {
+        "Windows" {
+            return [System.Environment]::OSVersion.Version
+        }
+
+        "Linux" {
+            throw [System.PlatformNotSupportedException]::new()
+        }
+
+        "OSX" {
+            throw [System.PlatformNotSupportedException]::new()
+        }
+
+        default {
+            throw [System.PlatformNotSupportedException]::new()
+        }
+    }
+}
+
+function Get-WindowsInstallationType {
+    <#
+    .SYNOPSIS
+    Get the Windows installation type (ex. Client, Server, ServerCore, etc.).
+    .DESCRIPTION
+    This cmdlet provides the installation type of the Windows OS, primarily to allow for cmdlet behavior changes depending on whether the cmdlet is being run on a Windows client ("Client") or a Windows Server ("Server", "ServerCore"). This cmdlet is (obviously) only available for Windows PowerShell sessions and will return a PlatformNotSupportedException for non-Windows sessions.
+    .EXAMPLE
+    switch ((Get-WindowsInstallationType)) {
+        "Client" {
+            # Do some stuff for Windows client.
+        }
+        { ($_ -eq "Server") -or ($_ -eq "Server Core") } {
+            # Do some stuff for Windows Server.
+        }
+    }
+    .OUTPUTS
+    System.String, indicating the Windows installation type.
+    #>
+
+    [CmdletBinding()]
+    param()
+
+    Assert-IsWindows
+
+    $installType = Get-ItemProperty `
+            -Path "HKLM:\SOFTWARE\Microsoft\Windows NT\CurrentVersion\" `
+            -Name InstallationType | `
+        Select-Object -ExpandProperty InstallationType
+    
+    return $installType
+}
+
+# This PowerShell enumeration provides the various types of OS features. Currently, only Windows features
+# are supported.
+enum OSFeatureKind {
+    WindowsServerFeature
+    WindowsClientCapability
+    WindowsClientOptionalFeature
+}
+
+# This PowerShell class provides a wrapper around the OS's internal feature mechanism. Currently, this class
+# is only being used for Windows features, adding support for non-Windows features may require additional 
+# properties/methods. Ultimately, this is useful since even within Windows, there are (at least) 3 different
+# ways of representing features, and this is extremely painful to work with in scripts/modules.
+class OSFeature {
+    # A human friendly name of the feature. Some of the Windows features do not have human friendly names.
+    [string]$Name
+
+    # The internal OS name for the feature. This is what the operating system calls the feature if you use
+    # the native cmdlets/commands to access it.
+    [string]$InternalOSName 
+
+    # The version of the feature. Depending on the OS feature kind, this may or may not be an issue.
+    [string]$Version 
+
+    # Whether or not the feature is installed.
+    [bool]$Installed
+
+    # The kind of feature being represented. 
+    [OSFeatureKind]$FeatureKind
+
+    # A default constructor to make this object.
+    OSFeature(
+        [string]$name,
+        [string]$internalOSName,
+        [string]$version,
+        [bool]$installed,
+        [OSFeatureKind]$featureKind
+    ) {
+        $this.Name = $name
+        $this.InternalOSName = $internalOSName
+        $this.Version = $version
+        $this.Installed = $installed
+        $this.FeatureKind = $featureKind
+    }
+}
+
+function Get-OSFeature {
+    <#
+    .SYNOPSIS
+    Get the list of available/installed features for your OS.
+    .DESCRIPTION
+    Get the list of available/installed features for your OS. Currently this cmdlet only works for Windows OSes, but works for both Windows client and Windows Server, which among them provide three different ways of enabling/disabling features (if there are more than three, this cmdlet doesn't suppor them yet).
+    .EXAMPLE
+    # Check to see if the Windows 10 client RSAT AD PowerShell module is installed. 
+    if ((Get-OSPlatform) -eq "Windows" -and (Get-WindowsInstallationType) -eq "Client") {
+        $rsatADFeature = Get-OSFeature | `
+            Where-Object { $_.Name -eq "Rsat.ActiveDirectory.DS-LDS.Tools" }
+        if ($null -eq $rsatADFeature) {
+            # Feature is not installed.
+        } else {
+            # Feature is installed
+        }
+    }
+    .OUTPUTS
+    OSFeature (defined in this PowerShell module), representing a feature available/installed in your OS.
+    #>
+
+    [CmdletBinding()]
+    param()
+
+    switch((Get-OSPlatform)) {
+        "Windows" {
+            $winVer = Get-OSVersion
+
+            switch((Get-WindowsInstallationType)) {
+                "Client" {
+                    # Windows client only allows the underlying cmdlets to run if the session
+                    # is elevated, therefore this check is added.
+                    Assert-IsElevatedSession
+
+                    # WindowsCapabilities are only available on Windows 10.
+                    if ($winVer -ge [Version]::new(10,0,0,0)) {
+                        # Get-WindowsCapability appends additional fields to the actual name of the feature, ex.
+                        # Rsat.ActiveDirectory.DS-LDS.Tools~~~~0.0.1.0. This code strips that out to hopefully get
+                        # to something easier to use. This behavior may be changed in the future. Features exposed
+                        # through Get-WindowsCapability appear to be dynamic, exposed through the internet, although
+                        # it's unclear how frequently they're updated, or if the version number is guaranteed to change
+                        # if they are.
+                        $features = Get-WindowsCapability -Online | `
+                            Select-Object `
+                                @{ Name= "InternalName"; Expression = { $_.Name } },
+                                @{ Name = "Name"; Expression = { $_.Name.Split("~")[0] } },
+                                @{ Name = "Field1"; Expression = { $_.Name.Split("~")[1] } }, 
+                                @{ Name = "Field2"; Expression = { $_.Name.Split("~")[2] } },
+                                @{ Name = "Language"; Expression = { $_.Name.Split("~")[3] } },
+                                @{ Name = "Version"; Expression = { $_.Name.Split("~")[4] } },
+                                @{ Name = "Installed"; Expression = { $_.State -eq "Installed" } } | `
+                            ForEach-Object {
+                                if (![string]::IsNullOrEmpty($_.Language)) {
+                                    $Name = ($_.Name + "-" + $_.Language)
+                                } else {
+                                    $Name = $_.Name
+                                }
+
+                                [OSFeature]::new(
+                                    $Name, 
+                                    $_.InternalName, 
+                                    $_.Version, 
+                                    $_.Installed, 
+                                    [OSFeatureKind]::WindowsClientCapability)
+                            }
+                    }
+
+                    # Features exposed via Get-WindowsOptionalFeature aren't versioned independently of the OS. 
+                    # Updates may occur to these features, but happen inside of the normal OS process. 
+                    $features += Get-WindowsOptionalFeature -Online | 
+                        Select-Object `
+                            @{ Name = "InternalName"; Expression = { $_.FeatureName } }, 
+                            @{ Name = "Name"; Expression = { $_.FeatureName } }, 
+                            @{ Name = "Installed"; Expression = { $_.State -eq "Enabled" } } | `
+                        ForEach-Object {
+                            [OSFeature]::new(
+                                $_.Name, 
+                                $_.InternalName, 
+                                $winVer, 
+                                $_.Installed, 
+                                [OSFeatureKind]::WindowsClientOptionalFeature)
+                        }
+                }
+
+                { ($_ -eq "Server") -or ($_ -eq "Server Core") } {
+                    # Server is comparatively simpler than Windows client: Get-WindowsFeature doesn't require
+                    # an elevated session and features that aren't split between these two different mechanisms.
+                    # Most or all of the features should be available in most places, and of course Windows Server has
+                    # unique features (Server Roles). 
+                    $features = Get-WindowsFeature | `
+                        Select-Object Name, Installed | `
+                        ForEach-Object {
+                            [OSFeature]::new(
+                                $_.Name, 
+                                $_.Name, 
+                                $winVer, 
+                                $_.Installed, 
+                                [OSFeatureKind]::WindowsServerFeature)
+                        }
+                }
+            }
+        }
+
+        "Linux" {
+            throw [System.NotImplementedException]::new()
+        }
+
+        "OSX" {
+            throw [System.NotImplementedException]::new()
+        }
+
+        default {
+            throw [System.NotImplementedException]::new()
+        }
+    }
+
+    return $features
+}
+
+function Install-OSFeature {
+    <#
+    .SYNOPSIS
+    Install a requested operating system feature.
+    .DESCRIPTION
+    This cmdlet will use the underlying OS-specific feature installation methods to install the requested feature(s). This is currently Windows only.
+    .PARAMETER OSFeature
+    The feature(s) to be installed.
+    .EXAMPLE 
+    # Install the RSAT AD PowerShell module. 
+    if ((Get-OSPlatform) -eq "Windows" -and (Get-WindowsInstallationType) -eq "Client") {
+        $rsatADFeature = Get-OSFeature | `
+            Where-Object { $_.Name -eq "Rsat.ActiveDirectory.DS-LDS.Tools" } | `
+            Install-OSFeature
+    }
+    #>
+
+    [CmdletBinding()]
+    
+    param(
+        [Parameter(Mandatory=$true, ParameterSetName="OSFeature", ValueFromPipeline=$true)]
+        [OSFeature[]]$OSFeature
+    )
+
+    process {
+        switch ((Get-OSPlatform)) {
+            "Windows" {
+                Assert-IsElevatedSession
+                $winVer = Get-OSVersion
+
+                switch((Get-WindowsInstallationType)) {
+                    "Client" {
+                        if ($winVer -ge [version]::new(10,0,0,0)) {
+                            $OSFeature | `
+                                Where-Object { !$_.Installed } | `
+                                Where-Object { $_.FeatureKind -eq [OSFeatureKind]::WindowsClientCapability } | `
+                                Select-Object @{ Name = "Name"; Expression = { $_.InternalOSName } } | `
+                                Add-WindowsCapability -Online | `
+                                Out-Null
+                        } else {
+                            $foundCapabilities = $OSFeature | `
+                                Where-Object { $_.FeatureKind -eq [OSFeatureKind]::WindowsClientCapability }
+                            
+                            if ($null -ne $foundCapabilities) {
+                                Write-Error `
+                                    -Message "Windows capabilities are not supported on Windows versions prior to Windows 10." `
+                                    -ErrorAction Stop
+                            }
+                        }
+
+                        $optionalFeatureNames = $OSFeature | `
+                            Where-Object { !$_.Installed } | `
+                            Where-Object { $_.FeatureKind -eq [OSFeatureKind]::WindowsClientOptionalFeature } | `
+                            Select-Object @{ Name = "FeatureName"; Expression = { $_.InternalOSName } } | `
+                            Enable-WindowsOptionalFeature -Online | `
+                            Out-Null
+                    }
+            
+                    { ($_ -eq "Server") -or ($_ -eq "Server Core") } {
+                        $OSFeature | `
+                            Where-Object { !$_.Installed } | `
+                            Where-Object { $_.FeatureKind -eq [OSFeatureKind]::WindowsServerFeature } | `
+                            Select-Object -ExpandProperty InternalOSName | `
+                            Install-WindowsFeature | `
+                            Out-Null
+                    }
+            
+                    default {
+                        Write-Error -Message "Unknown Windows installation type $_" -ErrorAction Stop
+                    }
+                }
+            }
+    
+            "Linux" {
+                throw [System.PlatformNotSupportedException]::new()
+            }
+    
+            "OSX" {
+                throw [System.PlatformNotSupportedException]::new()
+            }
+    
+            default {
+                throw [System.PlatformNotSupportedException]::new()
+            }
+        }
+    }
+}
+
+function Request-OSFeature {
+    <#
+    .SYNOPSIS
+    Request the features to be installed that are required for a cmdlet/script.
+    .DESCRIPTION
+    This cmdlet is a wrapper around the Install-OSFeature cmdlet, primarily to be used in cmdlets/scripts to ensure the required OS feature prerequisites are installed before the rest of the cmdlet executes. The required features, independent of the actual OS running, can be described, and this cmdlet figures out the rest.
+    .PARAMETER WindowsClientCapability
+    The names of features which are Windows client capabilities.
+    .PARAMETER WindowsClientOptionalFeature
+    The names of features which are Windows client optional features.
+    .PARAMETER WindowsServerFeature
+    The names of features which are Windows Server features.
+    .EXAMPLE
+    Request-OSFeature `
+            -WindowsClientCapability "Rsat.ActiveDirectory.DS-LDS.Tools" `
+            -WindowsServerFeature "RSAT-AD-PowerShell"
+    #>
+
+    [CmdletBinding()]
+    
+    param(
+        [Parameter(Mandatory=$false)]
+        [string[]]$WindowsClientCapability,
+
+        [Parameter(Mandatory=$false)]
+        [string[]]$WindowsClientOptionalFeature,
+
+        [Parameter(Mandatory=$false)]
+        [string[]]$WindowsServerFeature
+    )
+
+    $features = Get-OSFeature
+    $foundFeatures = @()
+    $notFoundFeatures = @()
+
+    switch((Get-OSPlatform)) {
+        "Windows" {
+            switch((Get-WindowsInstallationType)) {
+                "Client" {
+                    $foundFeatures += $features | `
+                        Where-Object { $_.Name -in $WindowsClientCapability -or $_.Name -in $WindowsClientOptionalFeature } 
+
+                    if ($PSBoundParameters.ContainsKey("WindowsClientCapability")) { 
+                        $notFoundFeatures += $WindowsClientCapability | `
+                            Where-Object { $_ -notin ($foundFeatures | Select-Object -ExpandProperty Name) }
+                    }
+
+                    if ($PSBoundParameters.ContainsKey("WindowsClientOptionalFeature")) {   
+                        $notFoundFeatures += $WindowsClientOptionalFeature | `
+                            Where-Object { $_ -notin ($foundFeatures | Select-Object -ExpandProperty Name) }
+                    }
+                }
+
+                { ($_ -eq "Server") -or ($_ -eq "Server Core") } {
+                    $foundFeatures += $features | `
+                        Where-Object { $_.Name -in $WindowsServerFeature }
+                    
+                    $notFoundFeatures += $WindowsServerFeature | `
+                        Where-Object { $_ -notin ($foundFeatures | Select-Object -ExpandProperty Name) }
+                }
+            }
+        }
+
+        "Linux" {
+            throw [System.NotImplementedException]::new()
+        }
+
+        "OSX" {
+            throw [System.NotImplementedException]::new()
+        }
+
+        default {
+            throw [System.NotImplementedException]::new()
+        }
+    }
+
+    Install-OSFeature -OSFeature $foundFeatures
+
+    if ($null -ne $notFoundFeatures -and $notFoundFeatures.Length -gt 0) {
+        $notFoundBuilder = [StringBuilder]::new()
+        $notFoundBuilder.Append("The following features could not be found: ") | Out-Null
+        for($i=0; $i -lt $notFoundFeatures.Length; $i++) {
+            if ($i -gt 0) {
+                $notFoundBuilder.Append(", ") | Out-Null
+            }
+
+            $notFoundBuilder.Append($notFoundFeatures[$i]) | Out-Null
+        }
+
+        Write-Error -Message $notFoundBuilder.ToString() -ErrorAction Stop
+    }
+}
+
+function Request-ADFeature {
+    <#
+    .SYNOPSIS
+    Ensure the ActiveDirectory PowerShell module is installed prior to running the rest of the caller cmdlet.
+    .DESCRIPTION
+    This cmdlet is helper around Request-OSFeature specifically meant for the RSAT AD PowerShell module. It uses the optimization of checking if the ActiveDirectory module is available before using the Request-OSFeature cmdlet, since this is quite a bit faster (and does not require session elevation on Windows client) before using the Request-OSFeature cmdlet. This cmdlet is not exported.
+    
+    .EXAMPLE
+    Request-ADFeature
+    #>
+
+    [CmdletBinding()]
+    param()
+
+    Assert-IsWindows
+
+    $adModule = Get-Module -Name ActiveDirectory -ListAvailable
+    if ($null -eq $adModule) {
+        # OSVersion 10.0.18362 is Windows 10, version 1903. All releases below, such as 17763.x, where x is some 
+        # OS build revision number, require manual installation of the RSAT package as indicated in the error message.
+        if ((Get-WindowsInstallationType) -eq "Client" -and (Get-OSVersion) -lt [Version]::new(10, 0, 18362, 0)) {
+            Write-Error `
+                    -Message "This PowerShell module requires the ActiveDirectory RSAT module. On versions of Windows 10 prior to 1809, RSAT can be downloaded via https://www.microsoft.com/download/details.aspx?id=45520." `
+                    -ErrorAction Stop
+        }
+
+        Request-OSFeature `
+            -WindowsClientCapability "Rsat.ActiveDirectory.DS-LDS.Tools" `
+            -WindowsServerFeature "RSAT-AD-PowerShell"
+    }
+
+    $adModule = Get-Module -Name ActiveDirectory 
+    if ($null -eq $adModule) {
+        Import-Module -Name ActiveDirectory
+    }
+}
+
+function Request-PowerShellGetModule {
+    [CmdletBinding(SupportsShouldProcess, ConfirmImpact="High")]
+    param()
+
+    $psGetModule = Get-Module -Name PowerShellGet -ListAvailable | `
+        Sort-Object -Property Version -Descending
+
+    if ($null -eq $psGetModule -or $psGetModule[0].Version -lt [Version]::new(1,6,0)) {
+        $caption = "Install updated version of PowerShellGet"
+        $verboseConfirmMessage = "This module requires PowerShellGet 1.6.0+. This can be installed now if you are running as an administrator. At the end of the installation, importing this module will fail as you must close all open instances of PowerShell for the updated version of PowerShellGet to be available."
+        
+        if ($PSCmdlet.ShouldProcess($verboseConfirmMessage, $verboseConfirmMessage, $caption)) {
+            if (!(Get-IsElevatedSession)) {
+                Write-Error -Message "To install PowerShellGet, you must import this module as an administrator. This module package does not generally require administrator privileges, so successive imports of this module can be from a non-elevated session." -ErrorAction Stop
+            }
+
+            try {
+                Remove-Module -Name PowerShellGet, PackageManagement -Force -ErrorAction SilentlyContinue
+                Install-PackageProvider -Name NuGet -Force | Out-Null
+    
+                Install-Module `
+                        -Name PowerShellGet `
+                        -Repository PSGallery `
+                        -Force `
+                        -ErrorAction Stop `
+                        -SkipPublisherCheck
+            } catch {
+                Write-Error -Message "PowerShellGet was not successfully installed, and is a requirement of this module. See https://docs.microsoft.com/powershell/scripting/gallery/installing-psget for information on how to manually troubleshoot the PowerShellGet installation." -ErrorAction Stop
+            }             
+            
+            Write-Verbose -Message "Installed latest version of PowerShellGet module."
+            Write-Error -Message "PowerShellGet was successfully installed, however you must close all open PowerShell sessions to use the new version. The next import of this module will be able to use PowerShellGet." -ErrorAction Stop
+        }
+    }
+
+    Remove-Module -Name PowerShellGet -ErrorAction SilentlyContinue
+    Remove-Module -Name PackageManagement -ErrorAction SilentlyContinue
+}
+
+function Request-AzureADModule {
+    [CmdletBinding(SupportsShouldProcess, ConfirmImpact="High")]
+    param()
+
+    if ($PSVersionTable.PSVersion -gt [Version]::new(6,0,0)) {
+        $winCompat = Get-Module -Name WindowsCompatibility -ListAvailable
+    }
+
+    $azureADModule = Get-Module -Name AzureAD -ListAvailable
+    if ($PSVersionTable.PSVersion -gt [Version]::new(6,0,0) -and $null -ne $winCompat) {
+        $azureADModule = Invoke-WinCommand -Verbose:$false -ScriptBlock { 
+            Get-Module -Name AzureAD -ListAvailable 
+        }
+    }
+
+    if (
+        ($PSVersionTable.PSVersion -gt [Version]::new(6,0,0,0) -and $null -eq $winCompat) -or 
+        $null -eq $azureADModule
+    ) {
+        $caption = "Install AzureAD PowerShell module"
+        $verboseConfirmMessage = "This cmdlet requires the Azure AD PowerShell module. This can be automatically installed now if you are running in an elevated sessions."
+        
+        if ($PSCmdlet.ShouldProcess($verboseConfirmMessage, $verboseConfirmMessage, $caption)) {
+            if (!(Get-IsElevatedSession)) {
+                Write-Error `
+                        -Message "To install AzureAD, you must run this cmdlet as an administrator. This cmdlet may not generally require administrator privileges." `
+                        -ErrorAction Stop
+            }
+
+            if ($PSVersionTable.PSVersion -gt [Version]::new(6,0,0) -and $null -eq $winCompat) {
+                Install-Module `
+                        -Name WindowsCompatibility `
+                        -AllowClobber `
+                        -Force `
+                        -ErrorAction Stop
+
+                Import-Module -Name WindowsCompatibility
+            }
+            
+            $scriptBlock = { 
+                $azureADModule = Get-Module -Name AzureAD -ListAvailable
+                if ($null -eq $azureADModule) {
+                    Install-Module `
+                            -Name AzureAD `
+                            -AllowClobber `
+                            -Force `
+                            -ErrorAction Stop
+                }
+            }
+
+            if ($PSVersionTable.PSVersion -gt [Version]::new(6,0,0)) {
+                Invoke-WinCommand `
+                        -ScriptBlock $scriptBlock `
+                        -Verbose:$false `
+                        -ErrorAction Stop
+            } else {
+                $scriptBlock.Invoke()
+            }
+        }
+    }
+
+    Remove-Module -Name PowerShellGet -ErrorAction SilentlyContinue
+    Remove-Module -Name PackageManagement -ErrorAction SilentlyContinue
+}
+
+function Request-AzPowerShellModule {
+    [CmdletBinding(SupportsShouldProcess, ConfirmImpact="High")]
+    param()
+
+    # There is an known issue where versions less than PS 6.2 don't have the Az rollup module installed:
+    # https://github.com/Azure/azure-powershell/issues/9835 
+    if ($PSVersionTable.PSVersion -gt [Version]::new(6,2)) {
+        $azModule = Get-Module -Name Az -ListAvailable
+    } else {
+        $azModule = Get-Module -Name Az.* -ListAvailable
+    }
+
+    $storageModule = Get-Module -Name Az.Storage -ListAvailable | `
+        Where-Object { 
+            $_.Version -eq [Version]::new(1,8,2) -or 
+            $_.Version -eq [Version]::new(1,11,1) 
+        } | `
+        Sort-Object -Property Version -Descending
+
+    # Do should process if modules must be installed
+    if ($null -eq $azModule -or $null -eq $storageModule) {
+        $caption = "Install Azure PowerShell modules"
+        $verboseConfirmMessage = "This module requires Azure PowerShell (`"Az`" module) 2.8.0+ and Az.Storage 1.8.2-preview+. This can be installed now if you are running as an administrator."
+        
+        if ($PSCmdlet.ShouldProcess($verboseConfirmMessage, $verboseConfirmMessage, $caption)) {
+            if (!(Get-IsElevatedSession)) {
+                Write-Error `
+                        -Message "To install the required Azure PowerShell modules, you must run this module as an administrator. This module does not generally require administrator privileges." `
+                        -ErrorAction Stop
+            }
+
+            if ($null -eq $azModule) {
+                Get-Module -Name Az.* | Remove-Module
+                Install-Module -Name Az -AllowClobber -Force -ErrorAction Stop
+                Write-Verbose -Message "Installed latest version of Az module."
+            }
+
+            if ($null -eq $storageModule) {
+                Remove-Module `
+                        -Name Az.Storage `
+                        -Force `
+                        -ErrorAction SilentlyContinue
+                
+                try {
+                    Uninstall-Module `
+                            -Name Az.Storage `
+                            -Force `
+                            -ErrorAction Stop
+                } catch {
+                    Write-Error `
+                            -Message "Unable to uninstall the GA version of the Az.Storage module in favor of the preview version (1.11.1-preview)." `
+                            -ErrorAction Stop
+                }
+
+                Install-Module `
+                        -Name Az.Storage `
+                        -AllowClobber `
+                        -AllowPrerelease `
+                        -Force `
+                        -RequiredVersion "1.11.1-preview" `
+                        -SkipPublisherCheck `
+                        -ErrorAction Stop
+            }       
+        }
+    }
+    
+    Remove-Module -Name PowerShellGet -ErrorAction SilentlyContinue
+    Remove-Module -Name PackageManagement -ErrorAction SilentlyContinue
+    Remove-Module -Name Az.Storage -Force -ErrorAction SilentlyContinue
+    Remove-Module -Name Az.Accounts -Force -ErrorAction SilentlyContinue
+
+    $storageModule = ,(Get-Module -Name Az.Storage -ListAvailable | `
+        Where-Object { 
+            $_.Version -eq [Version]::new(1,8,2) -or 
+            $_.Version -eq [Version]::new(1,11,1) 
+        } | `
+        Sort-Object -Property Version -Descending)
+
+    Import-Module -ModuleInfo $storageModule[0] -Global -ErrorAction Stop
+}
+
+function Assert-DotNetFrameworkVersion {
+    <#
+    .SYNOPSIS
+    Require a particular .NET Framework version or throw an error if it's not available. 
+
+    .DESCRIPTION
+    This cmdlet makes it possible to throw an error if a particular .NET Framework version is not installed on Windows. It wraps the registry using the information about .NET Framework here: https://docs.microsoft.com/en-us/dotnet/framework/migration-guide/how-to-determine-which-versions-are-installed#query-the-registry-using-code. This cmdlet is not PowerShell 5.1 only, since it's reasonable to imagine a case where a PS6+ cmdlet/module would want to require a particular version of .NET.
+
+    .PARAMETER DotNetFrameworkVersion
+    The minimum version of .NET Framework to require. If a newer version is found, that will satisify the request.
+
+    .EXAMPLE 
+    Assert-DotNetFrameworkVersion
+    #>
+
+    [CmdletBinding()]
+    param(
+        [Parameter(Mandatory=$true)]
+        [ValidateSet(
+            "Framework4.5", 
+            "Framework4.5.1",
+            "Framework4.5.2", 
+            "Framework4.6", 
+            "Framework4.6.1", 
+            "Framework4.6.2", 
+            "Framework4.7", 
+            "Framework4.7.1", 
+            "Framework4.7.2", 
+            "Framework4.8")]
+        [string]$DotNetFrameworkVersion
+    )
+
+    Assert-IsWindows
+
+    $v4 = Get-ChildItem -Path "HKLM:\SOFTWARE\Microsoft\NET Framework Setup\NDP" | `
+        Where-Object { $_.PSChildName -eq "v4" }
+    if ($null -eq $v4) {
+        Write-Error `
+                -Message "This module/cmdlet requires at least .NET 4.0 to be installed." `
+                -ErrorAction Stop
+    }
+
+    $full = Get-ChildItem -Path "HKLM:\SOFTWARE\Microsoft\NET Framework Setup\NDP\v4" | `
+        Where-Object { $_.PSChildName -eq "Full" }
+    if ($null -eq $full) {
+        Write-Error `
+                -Message "This module/cmdlet requires at least .NET 4.5 to be installed." `
+                -ErrorAction Stop
+    }
+
+    $release = Get-ItemProperty -Path "HKLM:\SOFTWARE\Microsoft\NET Framework Setup\NDP\v4\Full" | `
+        Select-Object -ExpandProperty Release
+    if ($null -eq $release) {
+        Write-Error `
+                -Message "The Release property is not set at HKLM:\SOFTWARE\Microsoft\NET Framework Setup\NDP\v4\Full." `
+                -ErrorAction Stop
+    }
+
+    $minimumVersionMet = $false
+
+    # Logic taken from: https://docs.microsoft.com/en-us/dotnet/framework/migration-guide/how-to-determine-which-versions-are-installed#query-the-registry-using-code
+    switch($DotNetFrameworkVersion) {
+        "Framework4.5" {
+            if ($release -ge 378389) {
+                $minimumVersionMet = $true
+            }
+        }
+
+        "Framework4.5.1" {
+            if ($release -ge 378675) {
+                $minimumVersionMet = $true
+            }
+        }
+
+        "Framework4.5.2" {
+            if ($release -ge 379893) {
+                $minimumVersionMet = $true
+            }
+        }
+
+        "Framework4.6" {
+            if ($release -ge 393295) {
+                $minimumVersionMet = $true
+            }
+        }
+
+        "Framework4.6.1" {
+            if ($release -ge 394254) {
+                $minimumVersionMet = $true
+            }
+        } 
+
+        "Framework4.6.2" {
+            if ($release -ge 394802) {
+                $minimumVersionMet = $true
+            }
+        } 
+
+        "Framework4.7" {
+            if ($release -ge 460798) {
+                $minimumVersionMet = $true
+            }
+        } 
+
+        "Framework4.7.1" {
+            if ($release -ge 461308) {
+                $minimumVersionMet = $true
+            }
+        } 
+        
+        "Framework4.7.2" {
+            if ($release -ge 461808) {
+                $minimumVersionMet = $true
+            }
+        }
+            
+        "Framework4.8" {
+            if ($release -ge 528040) {
+                $minimumVersionMet = $true
+            }
+        }
+    }
+
+    if (!$minimumVersionMet) {
+        Write-Error `
+                -Message "This module/cmdlet requires at least .NET $DotNetFrameworkVersion to be installed. Please upgrade to the newest .NET Framework available." `
+                -ErrorAction Stop
+    }
+}
+
+# This class is a wrapper around SecureString and StringBuilder to provide a consistent interface 
+# (Append versus AppendChar) and specialized object return (give a string when StringBuilder, 
+# SecureString when SecureString) so you don't have to care what the underlying object is. 
+class OptionalSecureStringBuilder {
+    hidden [SecureString]$SecureString
+    hidden [StringBuilder]$StringBuilder
+    hidden [bool]$IsSecureString
+
+    # Create an OptionalSecureStringBuilder with the desired underlying object.
+    OptionalSecureStringBuilder([bool]$isSecureString) {
+        $this.IsSecureString = $isSecureString
+        if ($this.IsSecureString) {
+            $this.SecureString = [SecureString]::new()
+        } else {
+            $this.StringBuilder = [StringBuilder]::new()
+        }
+    }
+    
+    # Append a string to the internal object.
+    [void]Append([string]$append) {
+        if ($this.IsSecureString) {
+            foreach($c in $append) {
+                $this.SecureString.AppendChar($c)
+            }
+        } else {
+            $this.StringBuilder.Append($append) | Out-Null
+        }
+    }
+
+    # Get the actual object you've been writing to.
+    [object]GetInternalObject() {
+        if ($this.IsSecureString) {
+            return $this.SecureString
+        } else {
+            return $this.StringBuilder.ToString()
+        }
+    }
+}
+
+function Get-RandomString {
+    <#
+    .SYNOPSIS
+    Generate a random string for the purposes of password generation or random characters for unique names.
+
+    .DESCRIPTION
+    Generate a random string for the purposes of password generation or random characters for unique names.
+
+    .PARAMETER StringLength
+    The length of the string to generate.
+
+    .PARAMETER AlphanumericOnly
+    The string should only include alphanumeric characters.
+
+    .PARAMETER CaseSensitive
+    Distinguishes between the same characters of different case. 
+
+    .PARAMETER IncludeSimilarCharacters
+    Include characters that might easily be mistaken for each other (depending on the font): 1, l, I.
+
+    .PARAMETER ExcludeCharacters
+    Don't include these characters in the random string.
+    
+    .PARAMETER AsSecureString
+    Return the object as a secure string rather than a regular string.
+
+    .EXAMPLE
+    Get-RandomString -StringLength 10 -AlphanumericOnly -AsSecureString
+
+    .OUTPUTS
+    System.String
+    System.Security.SecureString
+    #>
+
+    [CmdletBinding()]
+    param(
+        [Parameter(Mandatory=$true)]
+        [int]$StringLength,
+
+        [Parameter(Mandatory=$false)]
+        [switch]$AlphanumericOnly,
+
+        [Parameter(Mandatory=$false)]
+        [switch]$CaseSensitive,
+
+        [Parameter(Mandatory=$false)]
+        [switch]$IncludeSimilarCharacters,
+
+        [Parameter(Mandatory=$false)]
+        [string[]]$ExcludeCharacters,
+
+        [Parameter(Mandatory=$false)]
+        [switch]$AsSecureString
+    )
+
+    $characters = [string[]]@()
+
+    $characters += 97..122 | ForEach-Object { [char]$_ }
+    if ($CaseSensitive) {
+        $characters += 65..90 | ForEach-Object { [char]$_ }
+    }
+
+    $characters += 0..9 | ForEach-Object { $_.ToString() }
+    
+    if (!$AlphanumericOnly) {
+        $characters += 33..46 | ForEach-Object { [char]$_ }
+        $characters += 91..96 | ForEach-Object { [char]$_ }
+        $characters += 123..126 | ForEach-Object { [char]$_ }
+    }
+
+    if (!$IncludeSimilarCharacters) {
+        $ExcludeCharacters += "1", "l", "I", "0", "O"
+    }
+
+    $characters = $characters | Where-Object { $_ -notin $ExcludeCharacters }
+
+    $acc = [OptionalSecureStringBuilder]::new($AsSecureString)
+    for($i=0; $i -lt $StringLength; $i++) {
+        $random = Get-Random -Minimum 0 -Maximum $characters.Length
+        $acc.Append($characters[$random])
+    }
+
+    return $acc.GetInternalObject()
+}
+
+#
+# Azure Files Active Directory cmdlets
+#
+function Validate-StorageAccount {
+    [CmdletBinding()]
+    param (
+         [Parameter(Mandatory=$true, Position=0)]
+         [string]$ResourceGroupName,
+         [Parameter(Mandatory=$true, Position=1)]
+         [string]$Name
+    )
+
+    process
+    {
+        # Verify the resource group exists.
+        try
+        {
+            $ResourceGroupObject = Get-AzResourceGroup -Name $ResourceGroupName -ErrorAction Stop
+        }
+        catch 
+        {
+            throw
+        }
+
+        if ($null -eq $ResourceGroupObject)
+        {
+            throw "Resource group not found: '$ResourceGroup'"
+        }
+
+        # Verify the storage account exists.
+        Write-Verbose "Getting storage account $Name in ResourceGroup $ResourceGroupName"
+        $StorageAccountObject = Get-AzStorageAccount -ResourceGroup $ResourceGroupName -Name $Name
+
+        if ($null -eq $StorageAccountObject)
+        {
+            throw "Storage account not found: '$ResourceGroupName'"
+        }
+
+        Write-Verbose "Storage Account: $Name exists in Resource Group: $ResourceGroupName"
+
+        return $StorageAccountObject
+    }
+}
+
+function Ensure-KerbKeyExists {
+    <#
+    .SYNOPSIS
+        Ensures the storage account has kerb keys created.
+    
+    .DESCRIPTION
+        Ensures the storage account has kerb keys created.  These kerb keys are used for the passwords of the identities
+        created for the storage account in Active Directory.
+    
+        Notably, this command:
+        - Queries the storage account's keys to see if there are any kerb keys.
+        - Generates kerb keys if they do not yet exist.
+    .EXAMPLE
+        PS C:\> Ensure-KerbKeyExists -ResourceGroupName "resourceGroup" -StorageAccountName "storageAccountName"
+    
+    #>
+
+    [CmdletBinding()]
+    param(
+        [Parameter(Mandatory=$True, Position=0, HelpMessage="Resource group name")]
+        [string]$ResourceGroupName,
+
+        [Parameter(Mandatory=$True, Position=1, HelpMessage="Storage account name")]
+        [string]$StorageAccountName
+    )
+
+    process {
+        Write-Verbose "Ensure-KerbKeyExists - Checking for kerberos keys for account:$storageAccountName in resource group:$ResourceGroupName"
+
+        try {
+            $keys = Get-AzStorageAccountKey -ResourceGroupName $ResourceGroupName -Name $StorageAccountName `
+                 -ListKerbKey
+
+            $kerb1Key = $keys | Where-Object { $_.KeyName -eq "kerb1" }
+            $kerb2Key = $keys | Where-Object { $_.KeyName -eq "kerb2" }
+        }
+        catch {
+            Write-Verbose "Caught exception: $($_.Exception.Message)"
+        }
+
+        if ($null -eq $kerb1Key) {
+            #
+            # The storage account doesn't have kerb keys yet.  Generate them now.
+            #
+
+            try {
+                $keys = New-AzStorageAccountKey -ResourceGroupName $ResourceGroupName -Name $StorageAccountName -KeyName kerb1 -ErrorAction Stop
+            }
+            catch {
+                $storageAccount = Get-AzStorageAccount -ResourceGroupName $ResourceGroupName -Name $StorageAccountName;
+
+                Write-Error -Message "Unable to generate a Kerberos key for storage account: $($storageAccount.StorageAccountName).
+This might be because the 'Azure Files Authentication with Active Directory' feature is not yet available in this location ($($storageAccount.Location))." -ErrorAction Stop
+            }
+
+            $kerb1Key = Get-AzStorageAccountKey -ResourceGroupName $ResourceGroupName -Name $StorageAccountName `
+                 -ListKerbKey | Where-Object { $_.KeyName -eq "kerb1" }
+        
+            Write-Verbose "    Key: $($kerb1Key.KeyName) generated for StorageAccount: $StorageAccountName"
+        } else {
+            Write-Verbose "    Key: $($kerb1Key.KeyName) exists in Storage Account: $StorageAccountName"
+        }
+
+        if ($kerb2Key -eq $null) {
+            #
+            # The storage account doesn't have kerb keys yet.  Generate them now.
+            #
+
+            $keys = New-AzStorageAccountKey -ResourceGroupName $ResourceGroupName -Name $StorageAccountName -KeyName kerb2 -ErrorAction Stop
+
+            $kerb2Key = Get-AzStorageAccountKey -ResourceGroupName $ResourceGroupName -Name $StorageAccountName `
+                 -ListKerbKey | Where-Object { $_.KeyName -eq "kerb2" }
+        
+            Write-Verbose "    Key: $($kerb2Key.KeyName) generated for StorageAccount: $StorageAccountName"
+        } else {
+            Write-Verbose "    Key: $($kerb2Key.KeyName) exists in Storage Account: $StorageAccountName"
+        }
+    }
+}
+
+function Get-ServicePrincipalName {
+    <#
+    .SYNOPSIS
+        Gets the service principal name for the storage account's identity in Active Directory.
+    
+    .DESCRIPTION
+        Gets the service principal name for the storage account's identity in Active Directory.
+        Notably, this command:
+            - Queries the storage account's file endpoint URL (i.e. "https://<storageAccount>.file.core.windows.net/")
+            - Transforms that URL string into a SMB server service principal name 
+                (i.e. "cifs\<storageaccount>.file.core.windows.net")
+    .EXAMPLE
+        PS C:\> Get-ServicePrincipalName -storageAccountName "storageAccount" -resourceGroupName "resourceGroup"
+        cifs\storageAccount.file.core.windows.net
+    #>
+
+    [CmdletBinding()]
+    param (
+        [Parameter(Mandatory=$True, Position=0, HelpMessage="Storage account name")]
+        [string]$storageAccountName,
+
+        [Parameter(Mandatory=$True, Position=1, HelpMessage="Resource group name")]
+        [string]$resourceGroupName
+    )
+
+    $storageAccountObject = Get-AzStorageAccount -ResourceGroup $resourceGroupName -Name $storageAccountName
+    $servicePrincipalName = $storageAccountObject.PrimaryEndpoints.File -replace 'https://','cifs/'
+    $servicePrincipalName = $servicePrincipalName.Substring(0, $servicePrincipalName.Length - 1);
+
+    Write-Verbose "Setting service principal name of $servicePrincipalName"
+    return $servicePrincipalName;
+}
+
+function New-ADAccountForStorageAccount {
+    <#
+    .SYNOPSIS
+        Creates the identity for the storage account in Active Directory
+    
+    .DESCRIPTION
+        Creates the identity for the storage account in Active Directory
+        Notably, this command:
+            - Queries the storage account to get the "kerb1" key.
+            - Creates a user identity in Active Directory using "kerb1" key as the identity's password.
+            - Sets the spn value of the new identity to be "cifs\<storageaccountname>.file.core.windows.net
+    .EXAMPLE
+        PS C:\> New-ADAccountForStorageAccount -StorageAccountName "storageAccount" -ResourceGroupName "resourceGroup"
+    #>
+
+    [CmdletBinding()]
+    param (
+        [Parameter(Mandatory=$true, Position=0)]
+        [string]$ADObjectName,
+
+        [Parameter(Mandatory=$true, Position=1, HelpMessage="Storage account name")]
+        [string]$StorageAccountName, 
+
+        [Parameter(Mandatory=$true, Position=2, HelpMessage="Resource group name")]
+        [string]$ResourceGroupName,
+
+        [Parameter(Mandatory=$false, Position=3)]
+        [string]$Domain,
+
+        [Parameter(Mandatory=$false, Position=4)]
+        # [Parameter(Mandatory=$false, Position=4, ParameterSetName="OUQuickName")]
+        [string]$OrganizationalUnit,
+
+        [Parameter(Mandatory=$false, Position=4)]
+        # [Parameter(Mandatory=$false, Position=4, ParameterSetName="OUDistinguishedName")]
+        [string]$OrganizationalUnitDistinguishedName,
+
+        [Parameter(Mandatory=$false, Position=5)]
+        [ValidateSet("ServiceLogonAccount", "ComputerAccount")]
+        [string]$ObjectType = "ComputerAccount"
+    )
+
+    Assert-IsWindows
+    Assert-IsDomainJoined
+    Request-ADFeature
+
+    Write-Verbose -Message "ObjectType: $ObjectType"
+
+    if ([System.String]::IsNullOrEmpty($Domain)) {
+        $domainInfo = Get-ADDomain
+
+        $Domain = $domainInfo.DnsRoot
+        $path = $domainInfo.DistinguishedName
+    } else {
+        try {
+            $path = ((Get-ADDomain -Server $Domain).DistinguishedName)
+        }
+        catch [Microsoft.ActiveDirectory.Management.ADServerDownException] {
+            Write-Error -Message "The specified domain '$Domain' either does not exist or could not be contacted." -ErrorAction Stop
+        }
+        catch {
+            throw
+        }
+    }
+
+    if ($PSBoundParameters.ContainsKey("OrganizationalUnit")) {
+        $ou = Get-ADOrganizationalUnit -Filter { Name -eq $OrganizationalUnit } -Server $Domain
+
+        #
+        # Check to see if the OU exists before proceeding.
+        #
+
+        if ($null -eq $ou)
+        {
+            Write-Error `
+                    -Message "Could not find an organizational unit with name '$OrganizationalUnit' in the $Domain domain" `
+                    -ErrorAction Stop
+        } elseif ($ou -is ([object[]])) {
+            Write-Error `
+                    -Message "Multiple OrganizationalUnits were found matching the name $OrganizationalUnit. To disambiguate the OU you want to join the storage account to, use the OrganizationalUnitDistinguishedName parameter." -ErrorAction Stop
+        }
+
+        $path = $ou.DistinguishedName
+    }
+
+    if ($PSBoundParameters.ContainsKey("OrganizationalUnitDistinguishedName")) {
+        $ou = Get-ADOrganizationalUnit -Identity $OrganizationalUnitDistinguishedName -Server $Domain -ErrorAction Stop
+        $path = $OrganizationalUnitDistinguishedName
+    }
+
+    Write-Verbose "New-ADAccountForStorageAccount: Creating a AD account in domain:$Domain to represent the storage account:$StorageAccountName"
+
+    #
+    # Get the kerb key and convert it to a secure string password.
+    #
+
+    $kerb1Key = Get-AzStorageAccountKey -ResourceGroupName $ResourceGroupName -Name $StorageAccountName -ListKerbKey `
+        -ErrorAction Stop | Where-Object { $_.KeyName -eq "kerb1" };
+
+    $fileServiceAccountPwdSecureString = ConvertTo-SecureString -String $kerb1Key.Value -AsPlainText -Force
+
+    # Get SPN
+    $spnValue = Get-ServicePrincipalName `
+            -storageAccountName $StorageAccountName `
+            -resourceGroupName $ResourceGroupName `
+            -ErrorAction Stop
+
+    # Check to see if SPN already exists
+    $computerSpnMatch = Get-ADComputer `
+            -Filter { ServicePrincipalNames -eq $spnValue } `
+            -Server $Domain
+
+    $userSpnMatch = Get-ADUser `
+            -Filter { ServicePrincipalNames -eq $spnValue } `
+            -Server $Domain
+
+    if ($null -ne $computerSpnMatch -or $null -ne $userSpnMatch) {
+        Write-Error -Message "An AD object with a Service Principal Name of $spnValue already exists within AD. This might happen because you are rejoining a new storage account that shares names with an existing storage account, or if the domain join operation for a storage account failed in an incomplete state. Delete this AD object (or remove the SPN) to continue. See https://docs.microsoft.com/azure/storage/files/storage-troubleshoot-windows-file-connection-problems for more information." -ErrorAction Stop
+    }    
+
+    # Create the identity in Active Directory.    
+    try
+    {
+        switch ($ObjectType) {
+            "ServiceLogonAccount" {
+                Write-Verbose -Message "`$ServiceAccountName is $StorageAccountName"
+
+                New-ADUser `
+                    -SamAccountName $ADObjectName `
+                    -Path $path `
+                    -Name $ADObjectName `
+                    -AccountPassword $fileServiceAccountPwdSecureString `
+                    -AllowReversiblePasswordEncryption $false `
+                    -PasswordNeverExpires $true `
+                    -Description "Service logon account for Azure storage account $StorageAccountName." `
+                    -ServicePrincipalNames $spnValue `
+                    -Server $Domain `
+                    -Enabled $true `
+                    -TrustedForDelegation $true `
+                    -ErrorAction Stop
+                
+
+                #
+                # Set the service principal name for the identity to be "cifs\<storageAccountName>.file.core.windows.net"
+                #
+                # Set-ADUser -Identity $StorageAccountName -ServicePrincipalNames @{Add=$spnValue} -ErrorAction Stop
+            }
+
+            "ComputerAccount" {
+                New-ADComputer `
+                    -SAMAccountName $ADObjectName `
+                    -Path $path `
+                    -Name $ADObjectName `
+                    -AccountPassword $fileServiceAccountPwdSecureString `
+                    -AllowReversiblePasswordEncryption $false `
+                    -Description "Computer account object for Azure storage account $StorageAccountName." `
+                    -ServicePrincipalNames $spnValue `
+                    -Server $Domain `
+                    -Enabled $true `
+                    -ErrorAction Stop
+            }
+        }
+    }
+    catch
+    {
+        #
+        # Give better error message when AD exception is thrown for invalid SAMAccountName length.
+        #
+
+        if ($_.Exception.GetType().Name -eq "ADException" -and $StorageAccountName.Length -gt 20)
+        {
+            Write-Error -Message "
+    Failed to create an Active Directory object with the name $StorageAccountName. 
+    The naming conventions are different for an Azure storage account and an Active Directory SAMAccountName.
+    The maximum number of characters in a SAMAccountName is 20.  Due to this limitation, storage account names
+    must be less than 20 characters to be domain-joined."
+        }
+
+        if ($_.Exception.GetType().Name -eq "UnauthorizedAccessException")
+        {
+            Write-Error "Access denied: You don't have permission to create an identity of type $ObjectType in Active Directory location path '$path' for the storage account '$StorageAccountName'"
+        }
+
+        throw
+    }    
+
+    Write-Verbose "New-ADAccountForStorageAccount: Complete"
+}
+
+function Get-AzStorageAccountADObject {
+    <#
+    .SYNOPSIS
+    Get the AD object for a given storage account.
+    .DESCRIPTION
+    This cmdlet will lookup the AD object for a domain joined storage account. It will return the
+    object from the ActiveDirectory module representing the type of AD object that was created,
+    either a service logon account (user class) or a computer account. 
+    .PARAMETER ResourceGroupName
+    The name of the resource group containing the storage account. If you specify the StorageAccount 
+    parameter you do not need to specify ResourceGroupName. 
+    .PARAMETER StorageAccountName
+    The name of the storage account that's already been domain joined to your DC. This cmdlet will return 
+    nothing if the storage account has not been domain joined. If you specify StorageAccount, you do not need
+    to specify StorageAccountName. 
+    .PARAMETER StorageAccount
+    A storage account object that has already been fetched using Get-AzStorageAccount. This cmdlet will 
+    return nothing if the storage account has not been domain joined. If you specify ResourceGroupName and 
+    StorageAccountName, you do not need to specify StorageAccount.
+    .PARAMETER ADObjectName
+    This parameter will look up a given object name in AD and cast it to the correct object type, either 
+    class user (service logon account) or class computer. This parameter is primarily meant for internal use and 
+    may be removed in a future release of the module.
+    .PARAMETER Domain
+    In combination with ADObjectName, the domain to look up the object in. This parameter is primarily 
+    meant for internal use and may be removed in a future release of the module.
+    .OUTPUTS
+    Microsoft.ActiveDirectory.Management.ADUser or Microsoft.ActiveDirectory.Management.ADComputer,
+    depending on the type of object the storage account was domain joined as.
+    .EXAMPLE
+    PS> Get-AzStorageAccountADObject -ResourceGroupName "myResourceGroup" -StorageAccountName "myStorageAccount"
+    .EXAMPLE
+    PS> $storageAccount = Get-AzStorageAccount -ResourceGroupName "myResourceGroup" -StorageAccountName "myStorageAccount"
+    PS> Get-AzStorageAccountADObject -StorageAccount $StorageAccount
+    .EXAMPLE
+    PS> Get-AzStorageAccount -ResourceGroupName "myResourceGroup" | Get-AzStorageAccountADObject 
+    In this example, note that a specific storage account has not been specified to 
+    Get-AzStorageAccount. This means Get-AzStorageAccount will pipe every storage account 
+    in the resource group myResourceGroup to Get-AzStorageAccountADObject.
+    #>
+
+    [CmdletBinding()]
+    param(
+        [Parameter(Mandatory=$true, Position=0, ParameterSetName="StorageAccountName")]
+        [string]$ResourceGroupName,
+
+        [Parameter(Mandatory=$true, Position=1, ParameterSetName="StorageAccountName")]
+        [string]$StorageAccountName,
+
+        [Parameter(
+            Mandatory=$true, 
+            Position=0, 
+            ParameterSetName="StorageAccount", 
+            ValueFromPipeline=$true)]
+        [Microsoft.Azure.Commands.Management.Storage.Models.PSStorageAccount]$StorageAccount,
+
+        [Parameter(Mandatory=$true, Position=0, ParameterSetName="ADObjectName")]
+        [string]$ADObjectName,
+
+        [Parameter(Mandatory=$false, Position=1, ParameterSetName="ADObjectName")]
+        [string]$Domain
+    )
+
+    begin {
+        Assert-IsWindows
+        Assert-IsDomainJoined
+        Request-ADFeature
+
+        if ($PSCmdlet.ParameterSetName -eq "ADObjectName") {
+            if ([System.String]::IsNullOrEmpty($Domain)) {
+                $domainInfo = Get-Domain
+                $Domain = $domainInfo.DnsRoot
+            }
+        }
+    }
+
+    process {
+        if ($PSCmdlet.ParameterSetName -eq "StorageAccountName" -or 
+            $PSCmdlet.ParameterSetName -eq "StorageAccount") {
+
+            if ($PSCmdlet.ParameterSetName -eq "StorageAccountName") {
+                $StorageAccount = Get-AzStorageAccount -ResourceGroupName $ResourceGroupName -Name $StorageAccountName
+            }
+
+            if ($null -eq $StorageAccount.AzureFilesIdentityBasedAuth.ActiveDirectoryProperties) {
+                return
+            }
+
+            $sid = $StorageAccount.AzureFilesIdentityBasedAuth.ActiveDirectoryProperties.AzureStorageSid
+            $Domain = $StorageAccount.AzureFilesIdentityBasedAuth.ActiveDirectoryProperties.DomainName
+
+            Write-Verbose `
+                -Message ("Object for storage account " + $StorageAccount.StorageAccountName + " has SID=$sid in Domain $Domain")
+
+            $obj = Get-ADObject `
+                -Server $Domain `
+                -Filter { objectSID -eq $sid } `
+                -ErrorAction Stop
+        } else {
+            $obj = Get-ADObject `
+                -Server $Domain `
+                -Filter { Name -eq $ADObjectName } `
+                -ErrorAction Stop
+        }
+
+        if ($null -eq $obj) {
+            Write-Error `
+                -Message "AD object not found in $Domain" `
+                -ErrorAction Stop
+        }
+
+        Write-Verbose -Message ("Found AD object: " + $obj.DistinguishedName + " of class " + $obj.ObjectClass + ".")
+
+        switch ($obj.ObjectClass) {
+            "computer" {
+                $computer = Get-ADComputer `
+                    -Identity $obj.DistinguishedName `
+                    -Server $Domain `
+                    -Properties "ServicePrincipalNames" `
+                    -ErrorAction Stop
+                
+                return $computer
+            }
+
+            "user" {
+                $user = Get-ADUser `
+                    -Identity $obj.DistinguishedName `
+                    -Server $Domain `
+                    -Properties "ServicePrincipalNames" `
+                    -ErrorAction Stop
+                
+                return $user
+            }
+
+            default {
+                Write-Error `
+                    -Message ("AD object $StorageAccountName is of unsupported object class " + $obj.ObjectClass + ".") `
+                    -ErrorAction Stop
+            }
+        }
+    }
+}
+
+function Get-AzStorageKerberosTicketStatus {
+    <#
+    .SYNOPSIS
+    Gets an array of Kerberos tickets for Azure storage accounts with status information.
+    
+    .DESCRIPTION
+    This cmdlet will query the client computer for Kerberos service tickets to Azure storage accounts.
+    It will return an array of these objects, each object having a property 'Azure Files Health Status'
+    which tells the health of the ticket.  It will error when there are no ticketsfound or if there are 
+    unhealthy tickets found.
+    .OUTPUTS
+    Object[] of PSCustomObject containing klist ticket output.
+    .EXAMPLE
+    PS> Get-AzStorageKerberosTicketStatus
+    #>
+
+    [CmdletBinding()]
+    param()
+
+    begin {
+        Assert-IsWindows
+    }
+
+    process 
+    {
+        $TicketsArray = klist.exe tickets
+        $TicketsObject = @()
+        $Counter = 0;
+        $HealthyTickets = 0;
+        $UnhealthyTickets = 0;
+
+        #
+        # Iterate through all the Kerberos tickets on the client, and find the service tickets corresponding to Azure
+        # storage accounts.
+        #
+
+        foreach ($line in $TicketsArray)
+        {
+            if ($line -match "^#\d")
+            {
+                $Ticket = New-Object PSObject
+                $Line1 = $Line.Split('>')[1]
+
+                $Client = $Line1 ;	$Client = $Client.Replace('Client:','') ; $Client = $Client.Substring(2)
+                $Server = $TicketsArray[$Counter+1]; $Server = $Server.Replace('Server:','') ;$Server = $Server.substring(2)
+                $KerbTicketEType = $TicketsArray[$Counter+2];$KerbTicketEType = $KerbTicketEType.Replace('KerbTicket Encryption Type:','');$KerbTicketEType = $KerbTicketEType.substring(2)
+                $TickFlags = $TicketsArray[$Counter+3];$TickFlags = $TickFlags.Replace('Ticket Flags','');$TickFlags = $TickFlags.substring(2)
+                $StartTime =  $TicketsArray[$Counter+4];$StartTime = $StartTime.Replace('Start Time:','');$StartTime = $StartTime.substring(2)
+                $EndTime = $TicketsArray[$Counter+5];$EndTime = $EndTime.Replace('End Time:','');$EndTime = $EndTime.substring(4)
+                $RenewTime = $TicketsArray[$Counter+6];$RenewTime = $RenewTime.Replace('Renew Time:','');$RenewTime = $RenewTime.substring(2)
+                $SessionKey = $TicketsArray[$Counter+7];$SessionKey = $SessionKey.Replace('Session Key Type:','');$SessionKey = $SessionKey.substring(2)
+
+                Add-Member -InputObject $Ticket -MemberType NoteProperty -Name "Client" -Value $Client
+                Add-Member -InputObject $Ticket -MemberType NoteProperty -Name "Server" -Value $Server
+                Add-Member -InputObject $Ticket -MemberType NoteProperty -Name "KerbTicket Encryption Type" -Value $KerbTicketEType
+                Add-Member -InputObject $Ticket -MemberType NoteProperty -Name "Ticket Flags" -Value $TickFlags
+                Add-Member -InputObject $Ticket -MemberType NoteProperty -Name "Start Time" -Value $StartTime
+                Add-Member -InputObject $Ticket -MemberType NoteProperty -Name "End Time" -Value $EndTime
+                Add-Member -InputObject $Ticket -MemberType NoteProperty -Name "Renew Time" -Value $RenewTime
+                Add-Member -InputObject $Ticket -MemberType NoteProperty -Name "Session Key Type" -Value $SessionKey
+                
+                if ($Server -match "cifs" -and $Server -match "file.core.windows.net")
+                {
+                    #
+                    # We found a ticket to an Azure storage account.  Check that it has valid encryption type.
+                    #
+                    
+                    if ($KerbTicketEType -notmatch "RC4")
+                    {
+                        $WarningMessage = "Unhealthy - Unsupported KerbTicket Encryption Type $KerbTicketEType"
+                        Add-Member -InputObject $Ticket -MemberType NoteProperty -Name "Azure Files Health Status" -Value $WarningMessage
+                        $UnhealthyTickets++;
+                    }
+                    else
+                    {
+                        Add-Member -InputObject $Ticket -MemberType NoteProperty -Name "Azure Files Health Status" -Value "Healthy"
+                        $HealthyTickets++;
+                    }
+                
+                    $TicketsObject += $Ticket 
+                }
+            }
+
+            $Ticket = $null
+            $Counter++
+        }
+
+        Write-Verbose "Azure Files Kerberos Ticket Health Check Summary:"
+
+        if (($HealthyTickets + $UnhealthyTickets) -eq 0)
+        {
+            Write-Error "$($HealthyTickets + $UnhealthyTickets) Kerberos service tickets to Azure storage accounts were detected.
+        Run the following command: 
+            
+            'klist get cifs/<storageaccountname>.file.core.windows.net'
+        to request a ticket and then rerun this status command.
+        "
+        }
+        else 
+        {
+            Write-Verbose "$($HealthyTickets + $UnhealthyTickets) Kerberos service tickets to Azure storage accounts were detected."
+        }
+        
+        if ($UnhealthyTickets -ne 0)
+        {
+            Write-Warning "$UnhealthyTickets unhealthy Kerberos service tickets to Azure storage accounts were detected."
+        }
+
+        $Counter = 1;
+        foreach ($TicketObj in ,$TicketsObject)
+        {
+            Write-Verbose "Ticket #$Counter : $($TicketObj.'Azure Files Health Status')"
+
+            if ($TicketObj.'Azure Files Health Status' -match "Unhealthy")
+            {
+                Write-Error "Ticket #$Counter hit error
+        Server: $($TicketObj.'Server')
+        Status: $($TicketObj.'Azure Files Health Status')"
+
+            }
+
+            $TicketObj | Format-List | Out-String|% {Write-Verbose $_}
+        }
+
+        return ,$TicketsObject
+    }
+}
+
+function Set-StorageAccountDomainProperties {
+    <#
+    .SYNOPSIS
+       This sets the storage account's ActiveDirectoryProperties - information needed to support the UI
+       experience for getting and setting file and directory permissions.
+    
+    .DESCRIPTION
+        Creates the identity for the storage account in Active Directory
+        Notably, this command:
+            - Queries the domain for the identity created for the storage account.
+                - ActiveDirectoryAzureStorageSid
+                    - The SID of the identity created for the storage account.
+            - Queries the domain information for the required properties using Active Directory PowerShell module's 
+              Get-ADDomain cmdlet
+                - ActiveDirectoryDomainGuid
+                    - The GUID used as an identifier of the domain
+                - ActiveDirectoryDomainName
+                    - The name of the domain
+                - ActiveDirectoryDomainSid
+                - ActiveDirectoryForestName
+                - ActiveDirectoryNetBiosDomainName
+            - Sets these properties on the storage account.
+    .EXAMPLE
+        PS C:\> Create-ServiceAccount -StorageAccountName "storageAccount" -ResourceGroupName "resourceGroup"
+    #>
+
+    [CmdletBinding()]
+    param(
+        [Parameter(Mandatory=$true, Position=0)]
+        [string]$ADObjectName,
+
+        [Parameter(Mandatory=$true, Position=1)]
+        [string]$ResourceGroupName,
+
+        [Parameter(Mandatory=$true, Position=2)]
+        [string]$StorageAccountName,
+
+        [Parameter(Mandatory=$false, Position=3)]
+        [string]$Domain
+    )
+
+    Assert-IsWindows
+    Assert-IsDomainJoined
+    Request-ADFeature
+
+    Write-Verbose "Set-StorageAccountDomainProperties: Enabling the feature on the storage account and providing the required properties to the storage service"
+
+    if ([System.String]::IsNullOrEmpty($Domain)) {
+        $domainInformation = Get-ADDomain
+        $Domain = $domainInformation.DnsRoot
+    } else {
+        $domainInformation = Get-ADDomain -Server $Domain
+    }
+
+    $azureStorageIdentity = Get-AzStorageAccountADObject `
+        -ADObjectName $ADObjectName `
+        -Domain $Domain `
+        -ErrorAction Stop
+    $azureStorageSid = $azureStorageIdentity.SID.Value
+
+    $domainGuid = $domainInformation.ObjectGUID.ToString()
+    $domainName = $domainInformation.DnsRoot
+    $domainSid = $domainInformation.DomainSID.Value
+    $forestName = $domainInformation.Forest
+    $netBiosDomainName = $domainInformation.DnsRoot
+
+    Write-Verbose "Setting AD properties on $StorageAccountName in $ResourceGroupName : ActiveDirectoryDomainName=$domainName, `
+        ActiveDirectoryNetBiosDomainName=$netBiosDomainName, ActiveDirectoryForestName=$($domainInformation.Forest) `
+        ActiveDirectoryDomainGuid=$domainGuid, ActiveDirectoryDomainSid=$domainSid, `
+        ActiveDirectoryAzureStorageSid=$azureStorageSid"
+
+    Set-AzStorageAccount -ResourceGroupName $ResourceGroupName -AccountName $StorageAccountName `
+         -EnableActiveDirectoryDomainServicesForFile $true -ActiveDirectoryDomainName $domainName `
+         -ActiveDirectoryNetBiosDomainName $netBiosDomainName -ActiveDirectoryForestName $forestName `
+         -ActiveDirectoryDomainGuid $domainGuid -ActiveDirectoryDomainSid $domainSid `
+         -ActiveDirectoryAzureStorageSid $azureStorageSid
+
+    Write-Verbose "Set-StorageAccountDomainProperties: Complete"
+}
+
+# A class for structuring the results of the Test-AzStorageAccountADObjectPasswordIsKerbKey cmdlet.
+class KerbKeyMatch {
+    # The resource group of the storage account that was tested.
+    [string]$ResourceGroupName
+
+    # The name of the storage account that was tested.
+    [string]$StorageAccountName
+
+    # The Kerberos key, either kerb1 or kerb2.
+    [string]$KerbKeyName
+
+    # Whether or not the key matches.
+    [bool]$KeyMatches
+
+    # A default constructor for the KerbKeyMatch class.
+    KerbKeyMatch(
+        [string]$resourceGroupName,
+        [string]$storageAccountName,
+        [string]$kerbKeyName,
+        [bool]$keyMatches 
+    ) {
+        $this.ResourceGroupName = $resourceGroupName
+        $this.StorageAccountName = $storageAccountName
+        $this.KerbKeyName = $kerbKeyName
+        $this.KeyMatches = $keyMatches
+    }
+}
+
+function Test-AzStorageAccountADObjectPasswordIsKerbKey {
+    <#
+    .SYNOPSIS
+    Check Kerberos keys kerb1 and kerb2 against the AD object for the storage account.
+    .DESCRIPTION
+    This cmdlet checks to see if kerb1, kerb2, or something else matches the actual password on the AD object. This cmdlet can be used to validate that authentication issues are not occurring because the password on the AD object does not match one of the Kerberos keys. It is also used by Invoke-AzStorageAccountADObjectPasswordRotation to determine which Kerberos to rotate to.
+    .PARAMETER ResourceGroupName
+    The resource group of the storage account to check.
+    .PARAMETER StorageAccountName
+    The storage account name of the storage account to check.
+    .PARAMETER StorageAccount
+    The storage account to check.
+    .EXAMPLE
+    PS> Test-AzStorageAccountADObjectPasswordIsKerbKey -ResourceGroupName "myResourceGroup" -StorageAccountName "mystorageaccount123"
+    .EXAMPLE
+    PS> $storageAccountsToCheck = Get-AzStorageAccount -ResourceGroup "rgWithDJStorageAccounts"
+    PS> $storageAccountsToCheck | Test-AzStorageAccountADObjectPasswordIsKerbKey 
+    .OUTPUTS
+    KerbKeyMatch, defined in this module.
+    #>
+
+    [CmdletBinding()]
+    param(
+         [Parameter(Mandatory=$true, Position=0, ParameterSetName="StorageAccountName")]
+         [string]$ResourceGroupName,
+
+         [Parameter(Mandatory=$true, Position=1, ParameterSetName="StorageAccountName")]
+         [Alias('Name')]
+         [string]$StorageAccountName,
+
+         [Parameter(Mandatory=$true, Position=0, ValueFromPipeline=$true, ParameterSetName="StorageAccount")]
+         [Microsoft.Azure.Commands.Management.Storage.Models.PSStorageAccount]$StorageAccount
+    )
+
+    begin {
+        Assert-IsWindows
+        Assert-IsDomainJoined
+        Request-ADFeature
+    }
+
+    process
+    {
+        $getObjParams = @{}
+        switch ($PSCmdlet.ParameterSetName) {
+            "StorageAccountName" {
+                $keys = Get-AzStorageAccountKey -ResourceGroupName $ResourceGroupName -Name $StorageAccountName -ListKerbKey
+                $getObjParams += @{ 
+                    "ResourceGroupName" = $ResourceGroupName; 
+                    "StorageAccountName" = $StorageAccountName 
+                }
+            }
+
+            "StorageAccount" {
+                $keys = $StorageAccount | Get-AzStorageAccountKey -ListKerbKey
+                $ResourceGroupName = $StorageAccount.ResourceGroupName
+                $StorageAccountName = $StorageAccount.StorageAccountName
+                $getObjParams += @{
+                    "StorageAccount" = $StorageAccount
+                }
+            }
+
+            default {
+                throw [ArgumentException]::new("Unrecognized parameter set $_")
+            }
+        }
+        
+        $kerbKeys = $keys | Where-Object { $_.KeyName -like "kerb*" }
+        $adObj = Get-AzStorageAccountADObject @getObjParams
+
+        $domainNameBuilder = [StringBuilder]::new() 
+        $domainArray = $adObj.DistinguishedName.Split(",") | Where-Object { $_ -like "DC=*" }
+        for($i=0; $i -lt $domainArray.Length; $i++) {
+            if ($i -gt 0) {
+                $domainNameBuilder.Append(",") | Out-Null
+            }
+
+            $domainNameBuilder.Append($domainArray[$i]) | Out-Null
+        }
+
+        $domain = Get-ADDomain -Identity $domainNameBuilder.ToString()
+        $userName = $domain.Name + "\" + $adObj.Name
+
+        $oneKeyMatches = $false
+        $keyMatches = [KerbKeyMatch[]]@()
+        foreach ($key in $kerbKeys) {
+            if ($null -ne (New-Object Directoryservices.DirectoryEntry "", $userName, $key.Value).PsBase.Name) {
+                Write-Verbose "Found that $($key.KeyName) matches password for $Name in AD."
+                $oneKeyMatches = $true
+                $keyMatches += [KerbKeyMatch]::new(
+                    $ResourceGroupName, 
+                    $StorageAccountName, 
+                    $key.KeyName, 
+                    $true)
+            } else {
+                $keyMatches += [KerbKeyMatch]::new(
+                    $ResourceGroupName, 
+                    $StorageAccountName, 
+                    $key.KeyName, 
+                    $false)
+            }
+        }
+
+        if (!$oneKeyMatches) {
+            Write-Warning `
+                    -Message ("Password for $userName does not match kerb1 or kerb2 of storage account: $StorageAccountName." + `
+                    "Please run the following command to resync the AD password with the kerb key of the storage account and " +  `
+                    "retry: Update-AzStorageAccountADObjectPassword.")
+        }
+
+        return $keyMatches
+    }
+}
+
+function Update-AzStorageAccountADObjectPassword {
+    <#
+    .SYNOPSIS
+    Switch the password of the AD object representing the storage account to the indicated kerb key.
+    .DESCRIPTION
+    This cmdlet will switch the password of the AD object (either a service logon account or a computer 
+    account, depending on which you selected when you domain joined the storage account to your DC), 
+    to the indicated kerb key, either kerb1 or kerb2. The purpose of this action is to perform a 
+    password rotation of the active kerb key being used to authenticate access to your Azure file 
+    shares. This cmdlet itself will regenerate the selected kerb key as specified by (RotateToKerbKey) 
+    and then reset the password of the AD object to that kerb key. This is intended to be a two-stage 
+    split over several hours where both kerb keys are rotated. The default key used when the storage 
+    account is domain joined is kerb1, so to do a rotation, switch to kerb2, wait several hours, and then
+    switch back to kerb1 (this cmdlet regenerates the keys before switching).
+    .PARAMETER RotateToKerbKey
+    The kerb key of the storage account that the AD object representing the storage account in your DC 
+    will be set to.
+    .PARAMETER ResourceGroupName
+    The name of the resource group containing the storage account. If you specify the StorageAccount 
+    parameter you do not need to specify ResourceGroupName. 
+    .PARAMETER StorageAccountName
+    The name of the storage account that's already been domain joined to your DC. This cmdlet will fail
+    if the storage account has not been domain joined. If you specify StorageAccount, you do not need
+    to specify StorageAccountName. 
+    .PARAMETER StorageAccount
+    A storage account object that has already been fetched using Get-AzStorageAccount. This cmdlet will 
+    fail if the storage account has not been domain joined. If you specify ResourceGroupName and 
+    StorageAccountName, you do not need to specify StorageAccount.
+    .Example
+    PS> Update-AzStorageAccountADObjectPassword -RotateToKerbKey kerb2 -ResourceGroupName "myResourceGroup" -StorageAccountName "myStorageAccount"
+    
+    .Example 
+    PS> $storageAccount = Get-AzStorageAccount -ResourceGroupName "myResourceGroup" -Name "myStorageAccount"
+    PS> Update-AzStorageAccountADObjectPassword -RotateToKerbKey kerb2 -StorageAccount $storageAccount 
+    
+    .Example
+    PS> Get-AzStorageAccount -ResourceGroupName "myResourceGroup" | Update-AzStorageAccountADObjectPassword -RotateToKerbKey
+    
+    In this example, note that a specific storage account has not been specified to 
+    Get-AzStorageAccount. This means Get-AzStorageAccount will pipe every storage account 
+    in the resource group myResourceGroup to Update-AzStorageAccountADObjectPassword.
+    #>
+
+    [CmdletBinding(SupportsShouldProcess, ConfirmImpact="High")]
+    param(
+        [Parameter(Mandatory=$true, Position=0)]
+        [ValidateSet("kerb1", "kerb2")]
+        [string]$RotateToKerbKey,
+
+        [Parameter(Mandatory=$true, Position=1, ParameterSetName="StorageAccountName")]
+        [string]$ResourceGroupName,
+
+        [Parameter(Mandatory=$true, Position=2, ParameterSetName="StorageAccountName")]
+        [string]$StorageAccountName,
+
+        [Parameter(
+            Mandatory=$true, 
+            Position=1, 
+            ValueFromPipeline=$true, 
+            ParameterSetName="StorageAccount")]
+        [Microsoft.Azure.Commands.Management.Storage.Models.PSStorageAccount]$StorageAccount,
+
+        [Parameter(Mandatory=$false)]
+        [switch]$SkipKeyRegeneration
+
+        #[Parameter(Mandatory=$false)]
+        #[switch]$Force
+    )
+
+    begin {
+        Assert-IsWindows
+        Assert-IsDomainJoined
+        Request-ADFeature
+    }
+
+    process {
+        if ($PSCmdlet.ParameterSetName -eq "StorageAccountName") {
+            Write-Verbose -Message "Get storage account object for StorageAccountName=$StorageAccountName."
+            $StorageAccount = Get-AzStorageAccount `
+                -ResourceGroupName $ResourceGroupName `
+                -Name $StorageAccountName `
+                -ErrorAction Stop
+        }
+
+        if ($null -eq $StorageAccount.AzureFilesIdentityBasedAuth.ActiveDirectoryProperties) {
+            Write-Error `
+                -Message ("Storage account " + $StorageAccount.StorageAccountName + " has not been domain joined.") `
+                -ErrorAction Stop
+        }
+
+        switch ($RotateToKerbKey) {
+            "kerb1" {
+                $otherKerbKeyName = "kerb2"
+            }
+
+            "kerb2" {
+                $otherKerbKeyName = "kerb1"
+            }
+        }
+        
+        $adObj = Get-AzStorageAccountADObject -StorageAccount $StorageAccount
+
+        $caption = ("Set password on AD object " + $adObj.SamAccountName + `
+            " for " + $StorageAccount.StorageAccountName + " to value of $RotateToKerbKey.")
+        $verboseConfirmMessage = ("This action will change the password for the indicated AD object " + `
+            "from $otherKerbKeyName to $RotateToKerbKey. This is intended to be a two-stage " + `
+            "process: rotate from kerb1 to kerb2 (kerb2 will be regenerated on the storage " + `
+            "account before being set), wait several hours, and then rotate back to kerb1 " + `
+            "(this cmdlet will likewise regenerate kerb1).")
+
+        if ($PSCmdlet.ShouldProcess($verboseConfirmMessage, $verboseConfirmMessage, $caption)) {
+            Write-Verbose -Message "Desire to rotate password confirmed."
+            
+            Write-Verbose -Message ("Regenerate $RotateToKerbKey on " + $StorageAccount.StorageAccountName)
+            if (!$SkipKeyRegeneration.ToBool()) {
+                $kerbKeys = New-AzStorageAccountKey `
+                    -ResourceGroupName $StorageAccount.ResourceGroupName `
+                    -Name $StorageAccount.StorageAccountName `
+                    -KeyName $RotateToKerbKey `
+                    -ErrorAction Stop | `
+                Select-Object -ExpandProperty Keys
+            } else {
+                $kerbKeys = Get-AzStorageAccountKey `
+                    -ResourceGroupName $StorageAccount.ResourceGroupName `
+                    -Name $StorageAccount.StorageAccountName `
+                    -ListKerbKey `
+                    -ErrorAction Stop
+            }             
+        
+            $kerbKey = $kerbKeys | `
+                Where-Object { $_.KeyName -eq $RotateToKerbKey } | `
+                Select-Object -ExpandProperty Value  
+    
+            $otherKerbKey = $kerbKeys | `
+                Where-Object { $_.KeyName -eq $otherKerbKeyName } | `
+                Select-Object -ExpandProperty Value
+    
+            $oldPassword = ConvertTo-SecureString -String $otherKerbKey -AsPlainText -Force
+            $newPassword = ConvertTo-SecureString -String $kerbKey -AsPlainText -Force
+    
+            # if ($Force.ToBool()) {
+                Write-Verbose -Message ("Attempt reset on " + $adObj.SamAccountName + " to $RotateToKerbKey")
+                Set-ADAccountPassword `
+                    -Identity $adObj `
+                    -Reset `
+                    -NewPassword $newPassword `
+                    -ErrorAction Stop
+            # } else {
+            #     Write-Verbose `
+            #         -Message ("Change password on " + $adObj.SamAccountName + " from $otherKerbKeyName to $RotateToKerbKey.")
+            #     Set-ADAccountPassword `
+            #         -Identity $adObj `
+            #         -OldPassword $oldPassword `
+            #         -NewPassword $newPassword `
+            #         -ErrorAction Stop
+            # }
+
+            Write-Verbose -Message "Password changed successfully."
+        } else {
+            Write-Verbose -Message ("Password for " + $adObj.SamAccountName + " for storage account " + `
+                $StorageAccount.StorageAccountName + " not changed.")
+        }        
+    }
+}
+
+function Invoke-AzStorageAccountADObjectPasswordRotation {
+    <#
+    .SYNOPSIS
+    Do a password rotation of kerb key used on the AD object representing the storage account.
+    .DESCRIPTION
+    This cmdlet wraps Update-AzStorageAccountADObjectPassword to rotate whatever the current kerb key is to the other one. It's not strictly speaking required to do a rotation, always regenerating kerb1 is ok to do is well.
+    .PARAMETER ResourceGroupName
+    The resource group of the storage account to be rotated.
+    .PARAMETER StorageAccountName
+    The name of the storage account to be rotated. 
+    .PARAMETER StorageAccount
+    The storage account to be rotated.
+    .EXAMPLE
+    PS> Invoke-AzStorageAccountADObjectPasswordRotation -ResourceGroupName "myResourceGroup" -StorageAccountName "mystorageaccount123"
+    .EXAMPLE
+    PS> $storageAccounts = Get-AzStorageAccount -ResourceGroupName "myResourceGroup"
+    PS> $storageAccounts | Invoke-AzStorageAccountADObjectPasswordRotation
+    #>
+
+    [CmdletBinding(SupportsShouldProcess, ConfirmImpact="High")]
+    param(
+        [Parameter(Mandatory=$true, Position=1, ParameterSetName="StorageAccountName")]
+        [string]$ResourceGroupName,
+
+        [Parameter(Mandatory=$true, Position=2, ParameterSetName="StorageAccountName")]
+        [string]$StorageAccountName,
+
+        [Parameter(
+            Mandatory=$true, 
+            Position=1, 
+            ValueFromPipeline=$true, 
+            ParameterSetName="StorageAccount")]
+        [Microsoft.Azure.Commands.Management.Storage.Models.PSStorageAccount]$StorageAccount
+    )
+
+    begin {
+        Assert-IsWindows
+        Assert-IsDomainJoined
+        Request-ADFeature
+    }
+
+    process {
+        $testParams = @{}
+        $updateParams = @{}
+        switch ($PSCmdlet.ParameterSetName) {
+            "StorageAccountName" {
+                $testParams += @{ 
+                    "ResourceGroupName" = $ResourceGroupName; 
+                    "StorageAccountName" = $StorageAccountName 
+                }
+
+                $updateParams += @{
+                    "ResourceGroupName" = $ResourceGroupName;
+                    "StorageAccountName" = $StorageAccountName
+                }
+            }
+
+            "StorageAccount" {
+                $testParams += @{ 
+                    "StorageAccount" = $StorageAccount 
+                }
+
+                $updateParams += @{
+                    "StorageAccount" = $StorageAccount
+                }
+            }
+
+            default {
+                throw [ArgumentException]::new("Unrecognized parameter set $_")
+            }
+        }
+
+        $testParams += @{ "WarningAction" = "SilentlyContinue" }
+
+        $keyMatches = Test-AzStorageAccountADObjectPasswordIsKerbKey @testParams
+        $keyMatch = $keyMatches | Where-Object { $_.KeyMatches }
+
+        switch ($keyMatch.KerbKeyName) {
+            "kerb1" {
+                $updateParams += @{
+                    "RotateToKerbKey" = "kerb2"
+                }
+                $RotateFromKerbKey = "kerb1"
+                $RotateToKerbKey = "kerb2"
+            }
+
+            "kerb2" {
+                $updateParams += @{
+                    "RotateToKerbKey" = "kerb1"
+                }
+                $RotateFromKerbKey = "kerb2"
+                $RotateToKerbKey = "kerb1"
+            }
+
+            $null {
+                $updateParams += @{
+                    "RotateToKerbKey" = "kerb1"
+                }
+                $RotateFromKerbKey = "none"
+                $RotateToKerbKey = "kerb1"
+            }
+
+            default {
+                throw [ArgumentException]::new("Unrecognized kerb key $_")
+            }
+        }
+
+        $caption = "Rotate from Kerberos key $RotateFromKerbKey to $RotateToKerbKey."
+        $verboseConfirmMessage = "This action will rotate the password from $RotateFromKerbKey to $RotateToKerbKey using Update-AzStorageAccountADObjectPassword." 
+        
+        if ($PSCmdlet.ShouldProcess($verboseConfirmMessage, $verboseConfirmMessage, $caption)) {
+            Update-AzStorageAccountADObjectPassword @updateParams
+        } else {
+            Write-Verbose -Message "No password rotation performed."
+        }
+    }
+}
+
+function Join-AzStorageAccount {
+    <#
+    .SYNOPSIS 
+    Domain join a storage account to an Active Directory Domain Controller.
+    .DESCRIPTION
+    This cmdlet will perform the equivalent of an offline domain join on behalf of the indicated storage account.
+    It will create an object in your AD domain, either a service logon account (which is really a user account) or a computer account
+    account. This object will be used to perform Kerberos authentication to the Azure file shares in your storage account.
+    .PARAMETER ResourceGroupName
+    The name of the resource group containing the storage account you would like to domain join. If StorageAccount is specified, 
+    this parameter should not specified.
+    .PARAMETER StorageAccountName
+    The name of the storage account you would like to domain join. If StorageAccount is specified, this parameter 
+    should not be specified.
+    .PARAMETER StorageAccount
+    A storage account object you would like to domain join. If StorageAccountName and ResourceGroupName is specified, this 
+    parameter should not specified.
+    .PARAMETER Domain
+    The domain you would like to join the storage account to. If you would like to join the same domain as the one you are 
+    running the cmdlet from, you do not need to specify this parameter.
+    .PARAMETER DomainAccountType
+    The type of AD object to be used either a service logon account (user account) or a computer account. The default is to create 
+    service logon account.
+    .PARAMETER OrganizationalUnitName
+    The organizational unit for the AD object to be added to. This parameter is optional, but many environments will require it.
+    .PARAMETER OrganizationalUnitDistinguishedName
+    The distinguished name of the organizational unit (i.e. "OU=Workstations,DC=contoso,DC=com"). This parameter is optional, but many environments will require it.
+    .PARAMETER ADObjectNameOverride
+    By default, the AD object that is created will have a name to match the storage account. This parameter overrides that to an
+    arbitrary name. This does not affect how you access your storage account.
+    .EXAMPLE
+    PS> Join-AzStorageAccount -ResourceGroupName "myResourceGroup" -StorageAccountName "myStorageAccount" -Domain "subsidiary.corp.contoso.com" -DomainAccountType ComputerAccount -OrganizationalUnitName "StorageAccountsOU"
+    .EXAMPLE 
+    PS> $storageAccount = Get-AzStorageAccount -ResourceGroupName "myResourceGroup" -Name "myStorageAccount"
+    PS> Join-AzStorageAccount -StorageAccount $storageAccount -Domain "subsidiary.corp.contoso.com" -DomainAccountType ComputerAccount -OrganizationalUnitName "StorageAccountsOU"
+    .EXAMPLE
+    PS> Get-AzStorageAccount -ResourceGroupName "myResourceGroup" | Join-AzStorageAccount -Domain "subsidiary.corp.contoso.com" -DomainAccountType ComputerAccount -OrganizationalUnitName "StorageAccountsOU"
+    In this example, note that a specific storage account has not been specified to 
+    Get-AzStorageAccount. This means Get-AzStorageAccount will pipe every storage account 
+    in the resource group myResourceGroup to Join-AzStorageAccount.
+    #>
+
+    [CmdletBinding(SupportsShouldProcess, ConfirmImpact="Medium")]
+    param(
+        [Parameter(Mandatory=$true, Position=0, ParameterSetName="StorageAccountName")]
+        [string]$ResourceGroupName,
+
+        [Parameter(Mandatory=$true, Position=1, ParameterSetName="StorageAccountName")]
+        [Alias('Name')]
+        [string]$StorageAccountName,
+
+        [Parameter(Mandatory=$true, Position=0, ValueFromPipeline=$true, ParameterSetName="StorageAccount")]
+        [Microsoft.Azure.Commands.Management.Storage.Models.PSStorageAccount]$StorageAccount,
+
+        [Parameter(Mandatory=$false, Position=2)]
+        [string]$Domain,
+
+        [Parameter(Mandatory=$false, Position=3)]
+        [ValidateSet("ServiceLogonAccount", "ComputerAccount")]
+        [string]$DomainAccountType = "ComputerAccount",
+
+        [Parameter(Mandatory=$false, Position=4)]
+        [string]$OrganizationalUnitName,
+
+        [Parameter(Mandatory=$false, Position=5)]
+        [string]$OrganizationalUnitDistinguishedName,
+
+        [Parameter(Mandatory=$false, Position=5)]
+        [string]$ADObjectNameOverride
+    ) 
+
+    begin {
+        Assert-IsWindows
+        Assert-IsDomainJoined
+        Request-ADFeature
+    }
+
+    process {
+        # The proper way to do this is with a parameter set, but the parameter sets are not being generated correctly.
+        if (
+            $PSBoundParameters.ContainsKey("OrganizationalUnitName") -and 
+            $PSBoundParameters.ContainsKey("OrganizationalUnitDistinguishedName")
+        ) {
+            Write-Error `
+                    -Message "Only one of OrganizationalUnitName and OrganizationalUnitDistinguishedName should be specified." `
+                    -ErrorAction Stop
+        }
+
+        if ($PSCmdlet.ParameterSetName -eq "StorageAccount") {
+            $StorageAccountName = $StorageAccount.StorageAccountName
+            $ResourceGroupName = $StorageAccount.ResourceGroupName
+        }
+        
+        if (!$PSBoundParameters.ContainsKey("ADObjectNameOverride")) {
+            if ($StorageAccountName.Length -gt 15) {
+                $randomSuffix = Get-RandomString -StringLength 5 -AlphanumericOnly
+                $ADObjectNameOverride = $StorageAccountName.Substring(0, 10) + $randomSuffix
+
+            } else {
+                $ADObjectNameOverride = $StorageAccountName
+            }
+        }
+        
+        Write-Verbose -Message "Using $ADObjectNameOverride as the name for the ADObject."
+
+        $caption = "Domain join $StorageAccountName"
+        $verboseConfirmMessage = ("This action will domain join the requested storage account to the requested domain.")
+        
+        if ($PSCmdlet.ShouldProcess($verboseConfirmMessage, $verboseConfirmMessage, $caption)) {
+            # Ensure the storage account exists.
+            if ($PSCmdlet.ParameterSetName -eq "StorageAccountName") {
+                $StorageAccount = Validate-StorageAccount `
+                    -ResourceGroup $ResourceGroupName `
+                    -Name $StorageAccountName `
+                    -ErrorAction Stop
+            }
+
+            if ($null -ne $StorageAccount.AzureFilesIdentityBasedAuth.ActiveDirectoryProperties) {
+                Write-Verbose "Storage account $StorageAccountName is already domain joined."
+                return
+            }
+                
+            # Ensure the storage account has a "kerb1" key.
+            Ensure-KerbKeyExists -ResourceGroupName $ResourceGroupName -StorageAccountName $StorageAccountName -ErrorAction Stop
+
+            # Create the service account object for the storage account.
+            $newParams = @{
+                "ADObjectName" = $ADObjectNameOverride;
+                "StorageAccountName" = $StorageAccountName;
+                "ResourceGroupName" = $ResourceGroupName;
+                "ObjectType" = $DomainAccountType
+            }
+
+            if ($PSBoundParameters.ContainsKey("Domain")) {
+                $newParams += @{ "Domain" = $Domain }
+            }
+
+            if ($PSBoundParameters.ContainsKey("OrganizationalUnitName")) {
+                $newParams += @{ "OrganizationalUnit" = $OrganizationalUnitName }
+            }
+
+            if ($PSBoundParameters.ContainsKey("OrganizationalUnitDistinguishedName")) {
+                $newParams += @{ "OrganizationalUnitDistinguishedName" = $OrganizationalUnitDistinguishedName }
+            }
+
+            New-ADAccountForStorageAccount @newParams -ErrorAction Stop
+
+            # Set domain properties on the storage account.
+            Set-StorageAccountDomainProperties `
+                -ADObjectName $ADObjectNameOverride `
+                -ResourceGroupName $ResourceGroupName `
+                -StorageAccountName $StorageAccountName `
+                -Domain $Domain
+        }
+    }
+}
+
+# Add alias for Join-AzStorageAccountForAuth
+New-Alias -Name "Join-AzStorageAccountForAuth" -Value "Join-AzStorageAccount"
+
+#
+# General Azure cmdlets
+#
+function Expand-AzResourceId {
+    <#
+    .SYNOPSIS
+    Breakdown an ARM id by parts.
+    .DESCRIPTION
+    This cmdlet breaks down an ARM id by its parts, to make it easy to use the components as inputs in cmdlets/scripts.
+    .PARAMETER ResourceId
+    The resource identifier to be broken down.
+    .EXAMPLE
+    $idParts = Get-AzStorageAccount `
+            -ResourceGroupName "myResourceGroup" `
+            -StorageAccountName "mystorageaccount123" | `
+        Expand-AzResourceId
+    # Get the subscription 
+    $subscription = $idParts.subscriptions
+    # Do something else interesting as desired.
+    .OUTPUTS
+    System.Collections.Specialized.OrderedDictionary
+    #>
+
+    [CmdletBinding()]
+    param(
+        [Parameter(
+            Mandatory=$true, 
+            Position=0, 
+            ValueFromPipeline=$true, 
+            ValueFromPipelineByPropertyName=$true)]
+        [Alias("Scope", "Id")]
+        [string]$ResourceId
+    )
+
+    process {
+        $split = $ResourceId.Split("/")
+        $split = $split[1..$split.Length]
+    
+        $result = [OrderedDictionary]::new()
+        $key = [string]$null
+        $value = [string]$null
+
+        for($i=0; $i -lt $split.Length; $i++) {
+            if (!($i % 2)) {
+                $key = $split[$i]
+            } else {
+                $value = $split[$i]
+                $result.Add($key, $value)
+
+                $key = [string]$null
+                $value = [string]$null
+            }
+        }
+
+        return $result
+    }
+}
+
+function Compress-AzResourceId {
+    <#
+    .SYNOPSIS
+    Recombine an expanded ARM id into a single string which can be used by Az cmdlets.
+    .DESCRIPTION
+    This cmdlet takes the output of the cmdlet Expand-AzResourceId and puts it back into a single string identifier. Note, this cmdlet does not currently validate that components are valid in an ARM template, so use with care.
+    .PARAMETER ExpandedResourceId
+    An OrderedDictionary representing an expanded ARM identifier.
+    .EXAMPLE
+    $fileShareId = Get-AzRmStorageShare `
+            -ResourceGroupName "myResourceGroup" `
+            -StorageAccountName "mystorageaccount123" `
+            -Name "testshare" | `
+        Expand-AzResourceId
+    
+    $fileShareId.Remove("shares")
+    $fileShareId.Remove("fileServices")
+    $storageAccountId = $fileShareId | Compress-AzResourceId
+    .OUTPUTS
+    System.String
+    #>
+
+    [CmdletBinding()]
+    param(
+        [Parameter(Mandatory=$true, Position=0, ValueFromPipeline=$true)]
+        [OrderedDictionary]$ExpandedResourceId
+    )   
+
+    process {
+        $sb = [StringBuilder]::new()
+
+        foreach($entry in $ExpandedResourceId.GetEnumerator()) {
+            $sb.Append(("/" + $entry.Key + "/" + $entry.Value)) | Out-Null
+        }
+
+        return $sb.ToString()
+    }
+}
+
+function Request-ConnectAzureAD {
+    <#
+    .SYNOPSIS
+    Connect to an Azure AD tenant using the AzureAD cmdlets.
+    .DESCRIPTION
+    Correctly import the AzureAD module for your PowerShell version and then sign in using the same tenant is the currently signed in Az user. This wrapper is necessary as 1. AzureAD is not directly compatible with PowerShell 6 (though this can be achieved through the WindowsCompatibility module), and 2. AzureAD doesn't necessarily log you into the same tenant as the Az cmdlets according to their documentation (although it's not clear when it doesn't).
+    .EXAMPLE
+    Request-ConnectAzureAD
+    #>
+
+    [CmdletBinding()]
+    param()
+
+    Assert-IsWindows
+    Request-AzureADModule
+
+    $aadModule = Get-Module | Where-Object { $_.Name -like "AzureAD" }
+    if ($null -eq $aadModule) {
+        if ($PSVersionTable.PSVersion -ge [Version]::new(6,0,0,0)) {
+            Import-WinModule -Name AzureAD -Verbose:$false
+        } else {
+            Import-Module -Name AzureAD
+        }
+    }
+
+    try {
+        Get-AzureADTenantDetail -ErrorAction Stop | Out-Null
+    } catch {
+        $context = Get-AzContext
+        Connect-AzureAD `
+                -TenantId $context.Tenant.Id `
+                -AccountId $context.Account.Id `
+                -AzureEnvironmentName $context.Environment.Name | `
+            Out-Null
+    }
+}
+
+function Get-AzureADDomainInternal {
+    <#
+    .SYNOPSIS
+    Get the Azure AD domains associated with this Azure AD tenant.
+    .DESCRIPTION
+    This cmdlet is a wrapper around Get-AzureADDomain that is provided to future proof for adding cross-platform support, as AzureAD is not a cross-platform PowerShell module.
+    .PARAMETER Name
+    Specifies the name of a domain.
+    .EXAMPLE
+    $domains = Get-AzureADDomainInternal
+    .EXAMPLE
+    $specificDomain = Get-AzureADDomainInternal -Name "contoso.com"
+    .OUTPUTS
+    Microsoft.Open.AzureAD.Model.Domain
+    Deserialized.Microsoft.Open.AzureAD.Model.Domain, if accessed through the WindowsCompatibility module
+    #>
+
+    [CmdletBinding()]
+    param(
+        [Parameter(Mandatory=$false, ValueFromPipeline=$true, ValueFromPipelineByPropertyName=$true)]
+        [string]$Name
+    )
+
+    begin {
+        Assert-IsWindows
+        Request-ConnectAzureAD
+    }
+
+    process {
+        $getParams = @{}
+        if ($PSBoundParameters.ContainsKey("Name")) {
+            $getParams += @{ "Name" = $Name}
+        }
+
+        return (Get-AzureADDomain @Name)
+    }
+}
+
+function Get-AzCurrentAzureADUser {
+    <#
+    .SYNOPSIS
+    Get the name of the Azure AD user logged into Az PowerShell.
+    .DESCRIPTION
+    In general, Get-AzContext provides the logged in username of the user using Az module, however, for accounts that are not part of the Azure AD domain (ex. like a MSA used to create an Azure subscription), this will not match the Azure AD identity, which will be of the format: externalemail_outlook.com#EXT#@contoso.com. This cmdlet returns the correct user as defined in Azure AD.
+    .EXAMPLE
+    $currentUser = Get-AzCurrentAzureADUser
+    .OUTPUTS
+    System.String
+    #>
+
+    [CmdletBinding()]
+    param()
+
+    $context = Get-AzContext
+    $friendlyLogin = $context.Account.Id
+    $friendlyLoginSplit = $friendlyLogin.Split("@")
+
+    $domains = Get-AzureADDomainInternal
+    $domainNames = $domains | Select-Object -ExpandProperty Name
+
+    if ($friendlyLoginSplit[1] -in $domainNames) {
+        return $friendlyLogin
+    } else {
+        $username = ($friendlyLoginSplit[0] + "_" + $friendlyLoginSplit[1] + "#EXT#")
+
+        foreach($domain in $domains) {
+            $possibleName = ($username + "@" + $domain.Name) 
+            $foundUser = Get-AzADUser -UserPrincipalName $possibleName
+            if ($null -ne $foundUser) {
+                return $possibleName
+            }
+        }
+    }
+}
+
+$ClassicAdministratorsSet = $false
+$ClassicAdministrators = [HashSet[string]]::new()
+$OperationCache = [Dictionary[string, object[]]]::new()
+function Test-AzPermission {
+    <#
+    .SYNOPSIS
+    Test specific permissions required for a given user.
+    .DESCRIPTION
+    Since customers can defined custom roles for their Azure users, checking permissions isn't as easy as simply looking at the predefined roles. Additionally, users may be in multiple roles that confer (or remove) the ability to do specific things on an Azure resource. This cmdlet takes a list of specific operations and ensures that the user, current or specified, has the specified permissions on the scope (subscription, resource group, or resource).
+    .EXAMPLE
+    # Does the current user have the ability to list storage account keys?
+    $storageAccount = Get-AzStorageAccount -ResourceGroupName "myResourceGroup" -Name "csostoracct"
+    $storageAccount | Test-AzPermission -OperationName "Microsoft.Storage/storageAccounts/listkeys/action"
+    .EXAMPLE
+    # Does this specific user have the ability to list storage account keys
+    $storageAccount = Get-AzStorageAccount -ResourceGroupName "myResourceGroup" -Name "csostoracct"
+    $storageAccount | Test-AzPermission `
+            -OperationName "Microsoft.Storage/storageAccounts/listkeys/action" `
+            -SignInName "user@contoso.com"
+    .OUTPUTS
+    System.Collections.Generic.Dictionary<string, bool>
+    #>
+
+    [CmdletBinding()]
+    param(
+        [Parameter(Mandatory=$true, ValueFromPipelineByPropertyName=$true)]
+        [Alias("ResourceId", "Id")]
+        [string]$Scope,
+
+        [Parameter(Mandatory=$true, ParameterSetName="OperationsName")]
+        [string[]]$OperationName,
+
+        [Parameter(Mandatory=$true, ParameterSetName="OperationsObj")]
+        [Microsoft.Azure.Commands.Resources.Models.PSResourceProviderOperation[]]$Operation,
+
+        [Parameter(Mandatory=$false)]
+        [string]$SignInName,
+
+        [Parameter(Mandatory=$false)]
+        [switch]$RefreshCache
+    )
+
+    process {
+        # Populate the classic administrator cache
+        if (!$ClassicAdministratorsSet -or $RefreshCache) {
+            if (!$ClassicAdministratorsSet) {
+                $ClassicAdministratorsSet = $true
+            } else {
+                $ClassicAdministrators.Clear()
+            }
+
+            $ResourceIdComponents = $Scope | Expand-AzResourceId
+            $subscription = $ResourceIdComponents.subscriptions
+            $roleAssignments = Get-AzRoleAssignment `
+                    -Scope "/subscriptions/$subscription" `
+                    -IncludeClassicAdministrators | `
+                Where-Object { $_.Scope -eq "/subscriptions/$subscription" }
+            
+            $_classicAdministrators = $roleAssignments | `
+                Where-Object { 
+                    $split = $_.RoleDefinitionName.Split(";"); 
+                    "CoAdministrator" -in $split -or "ServiceAdministrator" -in $split
+                }
+            
+            foreach ($admin in $_classicAdministrators) {
+                $ClassicAdministrators.Add($admin.SignInName) | Out-Null
+            }
+        }
+
+        # Normalize operations to $Operation
+        if ($PSCmdlet.ParameterSetName -eq "OperationsName") {
+            $Operation = $OperationName | `
+                Get-AzProviderOperation
+        }
+
+        # If a specific user isn't given, use the current PowerShell logged in user.
+        # This is expected to be the normal case.
+        if (!$PSBoundParameters.ContainsKey("SignInName")) {
+            $SignInName = Get-AzCurrentAzureADUser
+        }
+
+        # Build lookup dictionary of which operations the user has. Start with having none.
+        $userHasOperation = [Dictionary[string, bool]]::new()
+        foreach($op in $Operation) {
+            $userHasOperation.Add($op.Operation, $false)
+        }        
+
+        # Get the classic administrator sign in name. If the user is using an identity based on 
+        # the name (i.e. jdoe@contoso.com), these are the same. If the user is using an identity 
+        # external, ARM will contain #EXT# and classic won't.
+        $ClassicSignInName = $SignInName
+        if ($SignInName -like "*#EXT#*") {
+            $SignInSplit = $SignInName.Split("@")
+            $ClassicSignInName = $SignInSplit[0].Replace("#EXT#", "").Replace("_", "@")
+        }
+
+        if ($ClassicAdministrators.Contains($ClassicSignInName)) {
+            foreach($op in $Operation) {
+                $userHasOperation[$op.Operation] = $true
+            }
+
+            return $userHasOperation
+        }
+
+        $roleAssignments = Get-AzRoleAssignment -Scope $Scope -SignInName $SignInName
+
+        if ($RefreshCache) {
+            $OperationCache.Clear()
+        }
+
+        foreach($roleAssignment in $roleAssignments) {
+            $operationsInRole = [string[]]$null
+            if (!$OperationCache.TryGetValue($roleAssignment.RoleDefinitionId, [ref]$operationsInRole)) {
+                $operationsInRole = Get-AzRoleDefinition -Id $roleAssignment.RoleDefinitionId
+                $OperationCache.Add($roleAssignment.RoleDefinitionId, $operationsInRole)
+            }
+
+            foreach($op in $Operation) {
+                $matches = $false
+
+                if (!$op.IsDataAction) {
+                    foreach($action in $operationsInRole.Actions) {
+                        if ($op.Operation -like $action) {
+                            $matches = $true
+                            break
+                        }
+                    }
+
+                    if ($matches) {
+                        foreach($notAction in $operationsInRole.NotActions) {
+                            if ($op.Operation -like $notAction) {
+                                $matches = $false
+                                break
+                            }
+                        }
+                    }
+                } else {
+                    foreach($dataAction in $operationsInRole.DataActions) {
+                        if ($op.Operation -like $dataAction) {
+                            $matches = $true
+                            break
+                        }
+                    }
+
+                    if ($matches) {
+                        foreach($notDataAction in $operationsInRole.NotDataActions) {
+                            if ($op.Operation -like $notDataAction) {
+                                $matches = $false
+                                break
+                            }
+                        }
+                    }
+                }
+
+                $userHasOperation[$op.Operation] = $userHasOperation[$op.Operation] -or $matches
+            }
+        }
+
+        $denyAssignments = Get-AzDenyAssignment -Scope $Scope -SignInName $SignInName
+        foreach($denyAssignment in $denyAssignments) {
+            foreach($op in $Operation) {
+                $matches = $false
+
+                if (!$op.IsDataAction) {
+                    foreach($action in $denyAssignment.Actions) {
+                        if ($op.Operation -like $action) {
+                            $matches = $true
+                            break
+                        }
+                    }
+
+                    if ($matches) {
+                        foreach($notAction in $denyAssignment.NotActions) {
+                            if ($op.Operation -like $notAction) {
+                                $matches = $false
+                                break
+                            }
+                        }
+                    }
+                } else {
+                    foreach($dataAction in $denyAssignment.DataActions) {
+                        if ($op.Operation -like $dataAction) {
+                            $matches = $true
+                            break
+                        }
+                    }
+
+                    if ($matches) {
+                        foreach($notDataAction in $denyAssignment.NotDataActions) {
+                            if ($op.Operation -like $notDataAction) {
+                                $matches = $false
+                                break
+                            }
+                        }
+                    }
+                }
+
+                $userHasOperation[$op.Operation] = $userHasOperation[$op.Operation] -and !$matches
+            }
+        }
+        
+        return $userHasOperation
+    }
+}
+
+function Assert-AzPermission {
+    <#
+    .SYNOPSIS
+    Check if the user has the required permissions and throw an error if they don't.
+    .DESCRIPTION
+    This cmdlet wraps Test-AzPermission and throws an error if the user does not have the required permissions. This cmdlet is meant for use in cmdlets or scripts.
+    .EXAMPLE
+    $storageAccount = Get-AzStorageAccount -ResourceGroupName "myResourceGroup" -Name "mystorageaccount123"
+    $storageAccount | Assert-AzPermission -OperationName "Microsoft.Storage/storageAccounts/listkeys/action"
+    # Errors will be thrown if the user does not have this permission.
+    #>
+
+    [CmdletBinding()]
+    param(
+        [Parameter(Mandatory=$true, ValueFromPipelineByPropertyName=$true)]
+        [Alias("ResourceId", "Id")]
+        [string]$Scope,
+
+        [Parameter(Mandatory=$true, ParameterSetName="OperationsName")]
+        [string[]]$OperationName,
+
+        [Parameter(Mandatory=$true, ParameterSetName="OperationsObj")]
+        [Microsoft.Azure.Commands.Resources.Models.PSResourceProviderOperation[]]$Operation
+    )
+
+    process {
+        $testParams = @{}
+
+        $testParams += @{
+            "Scope" = $Scope
+        }
+
+        switch ($PSCmdlet.ParameterSetName) {
+            "OperationsName" {
+                $testParams += @{
+                    "OperationName" = $OperationName
+                }
+            }
+
+            "OperationsObj" {
+                $testParams += @{
+                    "Operation" = $Operation
+                }
+            }
+
+            default {
+                throw [ArgumentException]::new("Unrecognized parameter set $_")
+            }
+        }
+
+        $permissionMatches = Test-AzPermission @testParams
+        $falseValues = $permissionMatches.GetEnumerator() | Where-Object { $_.Value -eq $false }
+        if ($null -ne $falseValues) {
+            $errorBuilder = [StringBuilder]::new()
+            $errorBuilder.Append("The current user lacks the following permissions: ") | Out-Null
+            for($i=0; $i -lt $falseValues.Length; $i++) {
+                if ($i -gt 0) {
+                    $errorBuilder.Append(", ") | Out-Null
+                }
+
+                $errorBuilder.Append($falseValues[$i].Key) | Out-Null
+            }
+
+            $errorBuilder.Append(".") | Out-Null
+            Write-Error -Message $errorBuilder.ToString() -ErrorAction Stop
+        }
+    }
+}
+
+#
+# DNS cmdlets
+#
+
+
+#
+# DFS-N cmdlets
+#
+
+
+#
+# Actions to run on module load
+#
+Request-PowerShellGetModule
+Request-AzPowerShellModule
+
+if ((Get-OSPlatform) -eq "Windows") {
+    if ($PSVersionTable.PSEdition -eq "Desktop") {
+        Assert-DotNetFrameworkVersion `
+            -DotNetFrameworkVersion Framework4.7.1
+    }
+}